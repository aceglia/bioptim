--- conflicted
+++ resolved
@@ -103,13 +103,8 @@
     ConfigureProblem.configure_dynamics_function(
         ocp,
         nlp,
-<<<<<<< HEAD
-        dyn_func=lambda time, states, controls, parameters, stochastic_variables, nlp, motor_noise, sensory_noise: nlp.dynamics_type.dynamic_function(
-            time, states, controls, parameters, stochastic_variables, nlp, motor_noise, sensory_noise, with_gains=False
-=======
-        dyn_func=lambda states, controls, parameters, stochastic_variables, nlp: nlp.dynamics_type.dynamic_function(
-            states, controls, parameters, stochastic_variables, nlp, with_noise=False
->>>>>>> 2f1e6e5e
+        dyn_func=lambda time, states, controls, parameters, stochastic_variables, nlp: nlp.dynamics_type.dynamic_function(
+            time, states, controls, parameters, stochastic_variables, nlp, with_noise=False
         ),
     )
     ConfigureProblem.configure_dynamics_function(
@@ -218,10 +213,6 @@
             nlp.model.sensory_noise_sym,
         ],
         [p_next],
-<<<<<<< HEAD
-    )(
-        nlp.time_cx,
-=======
     )
 
     nlp.states.node_index = node_index - 1
@@ -230,7 +221,7 @@
     nlp.integrated_values.node_index = node_index - 1
 
     func_eval = func(
->>>>>>> 2f1e6e5e
+        nlp.time_cx,
         nlp.states.cx_start,
         nlp.controls.cx_start,
         nlp.parameters,
@@ -452,24 +443,7 @@
     dynamics = DynamicsList()
     dynamics.add(
         configure_stochastic_optimal_control_problem,
-<<<<<<< HEAD
-        dynamic_function=lambda time, states, controls, parameters, stochastic_variables, nlp, motor_noise, sensory_noise, with_gains: stochastic_forward_dynamics(
-            time,
-            states,
-            controls,
-            parameters,
-            stochastic_variables,
-            nlp,
-            motor_noise,
-            sensory_noise,
-            force_field_magnitude=force_field_magnitude,
-            with_gains=with_gains,
-        ),
-        motor_noise=np.zeros((n_tau, 1)),
-        sensory_noise=np.zeros((n_q + n_qdot, 1)),
-=======
         dynamic_function=stochastic_forward_dynamics,
->>>>>>> 2f1e6e5e
         expand=False,
     )
 
