from casadi import Function, vertcat, horzcat, collocation_points, tangent, rootfinder, MX, SX
import numpy as np

from ..misc.enums import ControlType, DefectType
from ..interfaces.biomodel import BioModel


class Integrator:
    """
    Abstract class for CasADi-based integrator

    Attributes
    ----------
    model: BioModel
        The biorbd model to integrate
    time_integration_grid = tuple[float, ...]
        The time integration grid
    idx: int
        The index of the degrees of freedom to integrate
    cx: MX | SX
        The CasADi type the integration should be built from
    x_sym: MX | SX
        The state variables
    u_sym: MX | SX
        The control variables
    param_sym: MX | SX
        The parameters variables
    param_scaling: MX | SX
        The parameters variables scaling factor
    s_sym: MX | SX
        The stochastic variables
    fun: Callable
        The dynamic function which provides the derivative of the states
    implicit_fun: Callable
        The implicit dynamic function which provides the defects of the dynamics
    control_type: ControlType
        The type of the controls
    step_time: float
        The time of the full integration
    h: float
        The time of the integration step
    function = casadi.Function
        The CasADi graph of the integration

    Methods
    -------
    __call__(self, *args, **kwargs)
        Interface to self.function
    map(self, *args, **kwargs) -> Function
        Get the multithreaded CasADi graph of the integration
    get_u(self, u: np.ndarray, t: float) -> np.ndarray
        Get the control at a given time
    dxdt(self, h: float, time: float | MX | SX, states: MX | SX, controls: MX | SX, params: MX | SX, stochastic_variables: MX | SX) -> tuple[SX, list[SX]]
        The dynamics of the system
    _finish_init(self)
        Prepare the CasADi function from dxdt
    """

    # Todo change ode and ode_opt into class
    def __init__(self, ode: dict, ode_opt: dict):
        """
        Parameters
        ----------
        ode: dict
            The ode description
        ode_opt: dict
            The ode options
        """

        self.model = ode_opt["model"]
        self.time_integration_grid = ode_opt["time_integration_grid"]
        self.tf = ode_opt["tf"]
        self.idx = ode_opt["idx"]
        self.cx = ode_opt["cx"]
        self.x_sym = ode["x_scaled"]
        self.u_sym = [] if ode_opt["control_type"] is ControlType.NONE else ode["p_scaled"]
        self.param_sym = ode_opt["param"].cx
        self.param_scaling = ode_opt["param"].scaling
        self.s_sym = ode["s_scaled"]
        self.fun = ode["ode"]
        self.implicit_fun = ode["implicit_ode"]
        self.defects_type = ode_opt["defects_type"]
        self.control_type = ode_opt["control_type"]
        self.step_time = ode_opt["tf"] - ode_opt["t0"]
        self.h = self.step_time
        self.function = None

    def __call__(self, *args, **kwargs):
        """
        Interface to self.function
        """

        return self.function(*args, **kwargs)

    def map(self, *args, **kwargs) -> Function:
        """
        Get the multithreaded CasADi graph of the integration

        Returns
        -------
        The multithreaded CasADi graph of the integration
        """
        return self.function.map(*args, **kwargs)

    def get_u(self, u: np.ndarray, t: float) -> np.ndarray:
        """
        Get the control at a given time

        Parameters
        ----------
        u: np.ndarray
            The control matrix
        t: float
            The time a which control should be computed

        Returns
        -------
        The control at a given time
        """

        if self.control_type == ControlType.CONSTANT or self.control_type == ControlType.CONSTANT_WITH_LAST_NODE:
            return u
        elif self.control_type == ControlType.LINEAR_CONTINUOUS:
            dt_norm = 1 - (self.tf - t) / self.step_time
            return u[:, 0] + (u[:, 1] - u[:, 0]) * dt_norm
        elif self.control_type == ControlType.NONE:
            return np.ndarray((0,))
        else:
            raise RuntimeError(f"{self.control_type} ControlType not implemented yet")

    def dxdt(
        self,
        h: float,
        time: float | MX | SX,
        states: MX | SX,
        controls: MX | SX,
        params: MX | SX,
        param_scaling,
        stochastic_variables: MX | SX,
    ) -> tuple:
        """
        The dynamics of the system

        Parameters
        ----------
        h: float
            The time step
        time: float | MX | SX
            The time of the system
        states: MX | SX
            The states of the system
        controls: MX | SX
            The controls of the system
        params: MX | SX
            The parameters of the system
        param_scaling
            The parameters scaling factor
        stochastic_variables: MX | SX
            The stochastic variables of the system

        Returns
        -------
        The derivative of the states
        """

        raise RuntimeError("Integrator is abstract, please specify a proper one")

    def _finish_init(self):
        """
        Prepare the CasADi function from dxdt
        """

        self.function = Function(
            "integrator",
<<<<<<< HEAD
            [self.x_sym, self.u_sym, self.param_sym, self.s_sym],
            self.dxdt(
                self.h,
                self.time_integration_grid[0],
                self.x_sym,
                self.u_sym,
                self.param_sym,
                self.param_scaling,
                self.s_sym,
=======
            [
                self.x_sym,
                self.u_sym,
                self.param_sym,
                self.s_sym,
            ],
            self.dxdt(
                h=self.h,
                states=self.x_sym,
                controls=self.u_sym,
                params=self.param_sym,
                param_scaling=self.param_scaling,
                stochastic_variables=self.s_sym,
>>>>>>> 2f1e6e5e
            ),
            ["x0", "p", "params", "s"],
            ["xf", "xall"],
        )


class RK(Integrator):
    """
    Abstract class for Runge-Kutta integrators

    Attributes
    ----------
    n_step: int
        Number of finite element during the integration
    h_norm: float
        Normalized time step
    h: float
        Length of steps

    Methods
    -------
    next_x(self, h: float, t: float | MX | SX, x_prev: MX | SX, u: MX | SX, p: MX | SX, s: MX | SX)
        Compute the next integrated state (abstract)
    dxdt(self, h: float, time: float | MX | SX, states: MX | SX, controls: MX | SX, params: MX | SX, stochastic_variables: MX | SX) -> tuple[SX, list[SX]]
        The dynamics of the system
    """

    def __init__(self, ode: dict, ode_opt: dict):
        """
        Parameters
        ----------
        ode: dict
            The ode description
        ode_opt: dict
            The ode options
        """

        super(RK, self).__init__(ode, ode_opt)
        self.n_step = ode_opt["number_of_finite_elements"]
        self.h_norm = 1 / self.n_step
        self.h = self.step_time * self.h_norm

<<<<<<< HEAD
    def next_x(self, h: float, t0: float | MX | SX, x_prev: MX | SX, u: MX | SX, p: MX | SX, s: MX | SX) -> MX | SX:
=======
    def next_x(
        self,
        h: float,
        t: float,
        x_prev: MX | SX,
        u: MX | SX,
        p: MX | SX,
        s: MX | SX,
    ) -> MX | SX:
>>>>>>> 2f1e6e5e
        """
        Compute the next integrated state (abstract)

        Parameters
        ----------
        h: float
            The time step
        t0: float | MX | SX
            The initial time of the integration
        x_prev: MX | SX
            The current state of the system
        u: MX | SX
            The control of the system
        p: MX | SX
            The parameters of the system
        s: MX | SX
            The stochastic variables of the system

        Returns
        -------
        The next integrate states
        """

        raise RuntimeError("RK is abstract, please select a specific RK")

    def dxdt(
        self,
        h: float,
        time: float | MX | SX,
        states: MX | SX,
        controls: MX | SX,
        params: MX | SX,
        param_scaling,
        stochastic_variables: MX | SX,
    ) -> tuple:
        """
        The dynamics of the system

        Parameters
        ----------
        h: float
            The time step
        time: float | MX | SX
            The time of the system
        states: MX | SX
            The states of the system
        controls: MX | SX
            The controls of the system
        params: MX | SX
            The parameters of the system
        param_scaling
            The parameters scaling factor
        stochastic_variables: MX | SX
            The stochastic variables of the system

        Returns
        -------
        The derivative of the states
        """
        u = controls
        x = self.cx(states.shape[0], self.n_step + 1)
        p = params * param_scaling
        x[:, 0] = states
        s = stochastic_variables

        for i in range(1, self.n_step + 1):
            t = self.time_integration_grid[i - 1]
            x[:, i] = self.next_x(h, t, x[:, i - 1], u, p, s)
            if self.model.nb_quaternions > 0:
                x[:, i] = self.model.normalize_state_quaternions(x[:, i])

        return x[:, -1], x


class RK1(RK):
    """
    Numerical integration using first order Runge-Kutta 1 Method (Forward Euler Method).

    Methods
    -------
    next_x(self, h: float, t: float | MX | SX, x_prev: MX | SX, u: MX | SX, p: MX | SX, s: MX | SX)
        Compute the next integrated state (abstract)
    """

    def __init__(self, ode: dict, ode_opt: dict):
        """
        Parameters
        ----------
        ode: dict
            The ode description
        ode_opt: dict
            The ode options
        """

        super(RK1, self).__init__(ode, ode_opt)
        self._finish_init()

<<<<<<< HEAD
    def next_x(self, h: float, t0: float | MX | SX, x_prev: MX | SX, u: MX | SX, p: MX | SX, s: MX | SX) -> MX | SX:
=======
    def next_x(
        self,
        h: float,
        t: float,
        x_prev: MX | SX,
        u: MX | SX,
        p: MX | SX,
        s: MX | SX,
    ) -> MX | SX:
>>>>>>> 2f1e6e5e
        """
        Compute the next integrated state

        Parameters
        ----------
        h: float
            The time step
        t0: float | MX | SX
            The initial time of the integration
        x_prev: MX | SX
            The current state of the system
        u: MX | SX
            The control of the system
        p: MX | SX
            The parameters of the system
        s: MX | SX
            The stochastic variables of the system

        Returns
        -------
        The next integrate states
        """
<<<<<<< HEAD

        return x_prev + h * self.fun(t0, x_prev, self.get_u(u, t0), p, s)[:, self.idx]
=======
        return x_prev + h * self.fun(x_prev, self.get_u(u, t), p, s)[:, self.idx]
>>>>>>> 2f1e6e5e


class RK2(RK):
    """
    Numerical integration using second order Runge-Kutta Method (Midpoint Method).

    Methods
    -------
    next_x(self, h: float, t: float | MX | SX, x_prev: MX | SX, u: MX | SX, p: MX | SX, s: MX | SX)
        Compute the next integrated state (abstract)
    """

    def __init__(self, ode: dict, ode_opt: dict):
        """
        Parameters
        ----------
        ode: dict
            The ode description
        ode_opt: dict
            The ode options
        """

        super(RK2, self).__init__(ode, ode_opt)
        self._finish_init()

<<<<<<< HEAD
    def next_x(self, h: float, t0: float | MX | SX, x_prev: MX | SX, u: MX | SX, p: MX | SX, s: MX | SX):
=======
    def next_x(
        self,
        h: float,
        t: float,
        x_prev: MX | SX,
        u: MX | SX,
        p: MX | SX,
        s: MX | SX,
    ):
>>>>>>> 2f1e6e5e
        """
        Compute the next integrated state

        Parameters
        ----------
        h: float
            The time step
        t0: float | MX | SX
            The initial time of the integration
        x_prev: MX | SX
            The current state of the system
        u: MX | SX
            The control of the system
        p: MX | SX
            The parameters of the system
        s: MX | SX
            The stochastic variables of the system

        Returns
        -------
        The next integrate states
        """
        k1 = self.fun(t0, x_prev, self.get_u(u, t0), p, s)[:, self.idx]
        return x_prev + h * self.fun(t0, x_prev + h / 2 * k1, self.get_u(u, t0 + self.h / 2), p, s)[:, self.idx]


class RK4(RK):
    """
    Numerical integration using fourth order Runge-Kutta method.

    Methods
    -------
    next_x(self, h: float, t: float | MX | SX, x_prev: MX | SX, u: MX | SX, p: MX | SX, s: MX | SX)
        Compute the next integrated state (abstract)
    """

    def __init__(self, ode: dict, ode_opt: dict):
        """
        Parameters
        ----------
        ode: dict
            The ode description
        ode_opt: dict
            The ode options
        """

        super(RK4, self).__init__(ode, ode_opt)
        self._finish_init()

<<<<<<< HEAD
    def next_x(self, h: float, t0: float | MX | SX, x_prev: MX | SX, u: MX | SX, p: MX | SX, s: MX | SX):
=======
    def next_x(
        self,
        h: float,
        t: float,
        x_prev: MX | SX,
        u: MX | SX,
        p: MX | SX,
        s: MX | SX,
    ):
>>>>>>> 2f1e6e5e
        """
        Compute the next integrated state

        Parameters
        ----------
        h: float
            The time step
        t0: float | MX | SX
            The initial time of the integration
        x_prev: MX | SX
            The current state of the system
        u: MX | SX
            The control of the system
        p: MX | SX
            The parameters of the system
        s: MX | SX
            The stochastic variables of the system

        Returns
        -------
        The next integrate states
        """
<<<<<<< HEAD

        k1 = self.fun(t0, x_prev, self.get_u(u, t0), p, s)[:, self.idx]
        k2 = self.fun(t0 + self.h / 2, x_prev + h / 2 * k1, self.get_u(u, t0 + self.h / 2), p, s)[:, self.idx]
        k3 = self.fun(t0 + self.h / 2, x_prev + h / 2 * k2, self.get_u(u, t0 + self.h / 2), p, s)[:, self.idx]
        k4 = self.fun(t0 + self.h, x_prev + h * k3, self.get_u(u, t0 + self.h), p, s)[:, self.idx]

=======
        k1 = self.fun(x_prev, self.get_u(u, t), p, s)[:, self.idx]
        k2 = self.fun(x_prev + h / 2 * k1, self.get_u(u, t + self.h_norm / 2), p, s)[:, self.idx]
        k3 = self.fun(x_prev + h / 2 * k2, self.get_u(u, t + self.h_norm / 2), p, s)[:, self.idx]
        k4 = self.fun(x_prev + h * k3, self.get_u(u, t + self.h_norm), p, s)[:, self.idx]
>>>>>>> 2f1e6e5e
        return x_prev + h / 6 * (k1 + 2 * k2 + 2 * k3 + k4)


class RK8(RK4):
    """
    Numerical integration using eighth order Runge-Kutta method.

    Methods
    -------
    next_x(self, h: float, t: float | MX | SX, x_prev: MX | SX, u: MX | SX, p: MX | SX, s: MX | SX)
        Compute the next integrated state (abstract)
    """

    def __init__(self, ode: dict, ode_opt: dict):
        """
        Parameters
        ----------
        ode: dict
            The ode description
        ode_opt: dict
            The ode options
        """

        super(RK8, self).__init__(ode, ode_opt)
        self._finish_init()

<<<<<<< HEAD
    def next_x(self, h: float, t0: float | MX | SX, x_prev: MX | SX, u: MX | SX, p: MX | SX, s: MX | SX):
=======
    def next_x(
        self,
        h: float,
        t: float,
        x_prev: MX | SX,
        u: MX | SX,
        p: MX | SX,
        s: MX | SX,
    ):
>>>>>>> 2f1e6e5e
        """
        Compute the next integrated state

        Parameters
        ----------
        h: float
            The time step
        t0: float | MX | SX
            The initial time of the integration
        x_prev: MX | SX
            The current state of the system
        u: MX | SX
            The control of the system
        p: MX | SX
            The parameters of the system
        s: MX | SX
            The stochastic variables of the system

        Returns
        -------
        The next integrate states
        """
<<<<<<< HEAD

        k1 = self.fun(t0, x_prev, self.get_u(u, t0), p, s)[:, self.idx]
        k2 = self.fun(t0, x_prev + (h * 4 / 27) * k1, self.get_u(u, t0 + self.h * (4 / 27)), p, s)[:, self.idx]
        k3 = self.fun(t0, x_prev + (h / 18) * (k1 + 3 * k2), self.get_u(u, t0 + self.h * (2 / 9)), p, s)[:, self.idx]
        k4 = self.fun(t0, x_prev + (h / 12) * (k1 + 3 * k3), self.get_u(u, t0 + self.h * (1 / 3)), p, s)[:, self.idx]
        k5 = self.fun(t0, x_prev + (h / 8) * (k1 + 3 * k4), self.get_u(u, t0 + self.h * (1 / 2)), p, s)[:, self.idx]
        k6 = self.fun(
            t0, x_prev + (h / 54) * (13 * k1 - 27 * k3 + 42 * k4 + 8 * k5), self.get_u(u, t0 + self.h * (2 / 3)), p, s
=======
        k1 = self.fun(x_prev, self.get_u(u, t), p, s)[:, self.idx]
        k2 = self.fun(x_prev + (h * 4 / 27) * k1, self.get_u(u, t + self.h_norm * (4 / 27)), p, s)[:, self.idx]
        k3 = self.fun(
            x_prev + (h / 18) * (k1 + 3 * k2),
            self.get_u(u, t + self.h_norm * (2 / 9)),
            p,
            s,
        )[:, self.idx]
        k4 = self.fun(
            x_prev + (h / 12) * (k1 + 3 * k3),
            self.get_u(u, t + self.h_norm * (1 / 3)),
            p,
            s,
        )[:, self.idx]
        k5 = self.fun(x_prev + (h / 8) * (k1 + 3 * k4), self.get_u(u, t + self.h_norm * (1 / 2)), p, s)[:, self.idx]
        k6 = self.fun(
            x_prev + (h / 54) * (13 * k1 - 27 * k3 + 42 * k4 + 8 * k5),
            self.get_u(u, t + self.h_norm * (2 / 3)),
            p,
            s,
>>>>>>> 2f1e6e5e
        )[:, self.idx]
        k7 = self.fun(
            t0,
            x_prev + (h / 4320) * (389 * k1 - 54 * k3 + 966 * k4 - 824 * k5 + 243 * k6),
            self.get_u(u, t0 + self.h * (1 / 6)),
            p,
            s,
        )[:, self.idx]
        k8 = self.fun(
            t0,
            x_prev + (h / 20) * (-234 * k1 + 81 * k3 - 1164 * k4 + 656 * k5 - 122 * k6 + 800 * k7),
            self.get_u(u, t0 + self.h),
            p,
            s,
        )[:, self.idx]
        k9 = self.fun(
            t0,
            x_prev + (h / 288) * (-127 * k1 + 18 * k3 - 678 * k4 + 456 * k5 - 9 * k6 + 576 * k7 + 4 * k8),
            self.get_u(u, t0 + self.h * (5 / 6)),
            p,
            s,
        )[:, self.idx]
        k10 = self.fun(
            t0,
            x_prev
            + (h / 820) * (1481 * k1 - 81 * k3 + 7104 * k4 - 3376 * k5 + 72 * k6 - 5040 * k7 - 60 * k8 + 720 * k9),
            self.get_u(u, t0 + self.h),
            p,
            s,
        )[:, self.idx]
        return x_prev + h / 840 * (41 * k1 + 27 * k4 + 272 * k5 + 27 * k6 + 216 * k7 + 216 * k9 + 41 * k10)


class TRAPEZOIDAL(Integrator):
    """
    Numerical integration using trapezoidal method.
    Not that it is only possible to have one step using trapezoidal.
    It behaves like an order 1 collocation method meaning that the integration is implicit (but since the polynomial is
    of order 1, it is not possible to put a constraint on the slopes).

    Methods
    -------
<<<<<<< HEAD
    next_x(self, h: float, t: float | MX | SX, x_prev: MX | SX, x_next: MX | SX, u: MX | SX, u_next: MX | SX, p: MX | SX, s: MX | SX)
=======
    next_x(self, h: float, x_prev: MX | SX, x_next: MX | SX, u: MX | SX, u_next: MX | SX, p: MX | SX, s: MX | SX)
>>>>>>> 2f1e6e5e
        Compute the next integrated state
    dxdt(self, h: float, states: MX | SX, controls: MX | SX, params: MX | SX, stochastic_variables: MX | SX) -> tuple[SX, list[SX]]
        The dynamics of the system
    """

    def __init__(self, ode: dict, ode_opt: dict):
        """
        Parameters
        ----------
        ode: dict
            The ode description
        ode_opt: dict
            The ode options
        """

        super(TRAPEZOIDAL, self).__init__(ode, ode_opt)
        self._finish_init()

    def next_x(
        self,
        h: float,
        t: float | MX | SX,
        x_prev: MX | SX,
        x_next: MX | SX,
        u_prev: MX | SX,
        u_next: MX | SX,
        p: MX | SX,
        s_prev: MX | SX,
        s_next: MX | SX,
    ):
        """
        Compute the next integrated state

        Parameters
        ----------
        h: float
            The time step
<<<<<<< HEAD
        t: float | MX | SX
            The initial time of the integration
=======
>>>>>>> 2f1e6e5e
        x_prev: MX | SX
            The current state of the system
        x_next: MX | SX
            The state of the system at the next shooting node
        u_prev: MX | SX
            The current control of the system
        u_next: MX | SX
            The control of the system at the next shooting node
        p: MX | SX
            The parameters of the system
        s_prev: MX | SX
            The current stochastic variables of the system
        s_next: MX | SX
            The stochastic variables of the system at the next shooting node

        Returns
        -------
        The next integrate states
        """
<<<<<<< HEAD

        dx = self.fun(t, x_prev, u_prev, p, s_prev)[:, self.idx]
        dx_next = self.fun(t, x_next, u_next, p, s_next)[:, self.idx]

=======
        dx = self.fun(x_prev, u_prev, p, s_prev)[:, self.idx]
        dx_next = self.fun(x_next, u_next, p, s_next)[:, self.idx]
>>>>>>> 2f1e6e5e
        return x_prev + (dx + dx_next) * h / 2

    def dxdt(
        self,
        h: float,
        t: float | MX | SX,
        states: MX | SX,
        controls: MX | SX,
        params: MX | SX,
        param_scaling,
        stochastic_variables: MX | SX,
    ) -> tuple:
        """
        The dynamics of the system

        Parameters
        ----------
        h: float
            The time step
        t: float | MX | SX
            The time of the system
        states: MX | SX
            The states of the system
        controls: MX | SX
            The controls of the system
        params: MX | SX
            The parameters of the system
        param_scaling
            The parameters scaling factor
        stochastic_variables: MX | SX
            The stochastic variables of the system

        Returns
        -------
        The derivative of the states
        """

        x_prev = self.cx(states.shape[0], 2)
        p = params * param_scaling

        states_next = states[:, 1]
        controls_prev = controls[:, 0]
        controls_next = controls[:, 1]
        if stochastic_variables.shape != (0, 0):
            stochastic_variables_prev = stochastic_variables[:, 0]
            stochastic_variables_next = stochastic_variables[:, 1]
        else:
            stochastic_variables_prev = stochastic_variables
            stochastic_variables_next = stochastic_variables

        x_prev[:, 0] = states[:, 0]

        x_prev[:, 1] = self.next_x(
            h,
            t,
            x_prev[:, 0],
            states_next,
            controls_prev,
            controls_next,
            p,
            stochastic_variables_prev,
            stochastic_variables_next,
        )

        if self.model.nb_quaternions > 0:
            x_prev[:, 1] = self.model.normalize_state_quaternions(x_prev[:, 1])

        return x_prev[:, 1], x_prev

    def _finish_init(self):
        """
        Prepare the CasADi function from dxdt
        """

        self.function = Function(
            "integrator",
<<<<<<< HEAD
            [self.x_sym, self.u_sym, self.param_sym, self.s_sym],
            self.dxdt(
                self.h,
                self.time_integration_grid[0],
=======
            [
                self.x_sym,
                self.u_sym,
                self.param_sym,
                self.s_sym,
            ],
            self.dxdt(
                self.h,
>>>>>>> 2f1e6e5e
                self.x_sym,
                self.u_sym,
                self.param_sym,
                self.param_scaling,
                self.s_sym,
            ),
            ["x0", "p", "params", "s"],
            ["xf", "xall"],
        )


class COLLOCATION(Integrator):
    """
    Numerical integration using implicit Runge-Kutta method.

    Attributes
    ----------
    degree: int
        The interpolation order of the polynomial approximation

    Methods
    -------
    get_u(self, u: np.ndarray, t: float | MX | SX) -> np.ndarray
        Get the control at a given time
    dxdt(self, h: float, time: float | MX | SX, states: MX | SX, controls: MX | SX, params: MX | SX, stochastic_variables: MX | SX) -> tuple[SX, list[SX]]
        The dynamics of the system
    """

    def __init__(self, ode: dict, ode_opt: dict):
        """
        Parameters
        ----------
        ode: dict
            The ode description
        ode_opt: dict
            The ode options
        """

        super(COLLOCATION, self).__init__(ode, ode_opt)

        self.method = ode_opt["method"]
        self.degree = ode_opt["irk_polynomial_interpolation_degree"]

        # Coefficients of the collocation equation
        self._c = self.cx.zeros((self.degree + 1, self.degree + 1))

        # Coefficients of the continuity equation
        self._d = self.cx.zeros(self.degree + 1)

        # Choose collocation points
        self.step_time = [0] + collocation_points(self.degree, self.method)

        # Dimensionless time inside one control interval
        time_control_interval = self.cx.sym("time_control_interval")

        # For all collocation points
        for j in range(self.degree + 1):
            # Construct Lagrange polynomials to get the polynomial basis at the collocation point
            _l = 1
            for r in range(self.degree + 1):
                if r != j:
                    _l *= (time_control_interval - self.step_time[r]) / (self.step_time[j] - self.step_time[r])

            # Evaluate the polynomial at the final time to get the coefficients of the continuity equation
            if self.method == "radau":
                self._d[j] = 1 if j == self.degree else 0
            else:
                lfcn = Function("lfcn", [time_control_interval], [_l])
                self._d[j] = lfcn(1.0)

            # Construct Lagrange polynomials to get the polynomial basis at the collocation point
            _l = 1
            for r in range(self.degree + 1):
                if r != j:
                    _l *= (time_control_interval - self.step_time[r]) / (self.step_time[j] - self.step_time[r])

            # Evaluate the time derivative of the polynomial at all collocation points to get
            # the coefficients of the continuity equation
            tfcn = Function("tfcn", [time_control_interval], [tangent(_l, time_control_interval)])
            for r in range(self.degree + 1):
                self._c[j, r] = tfcn(self.step_time[r])

        self._finish_init()

    def get_u(self, u: np.ndarray, t: float | MX | SX) -> np.ndarray:
        """
        Get the control at a given time

        Parameters
        ----------
        u: np.ndarray
            The control matrix
        t: float | MX | SX
            The time a which control should be computed

        Returns
        -------
        The control at a given time
        """

        if self.control_type == ControlType.CONSTANT or self.control_type == ControlType.CONSTANT_WITH_LAST_NODE:
            return super(COLLOCATION, self).get_u(u, t)
        else:
            raise NotImplementedError(f"{self.control_type} ControlType not implemented yet with COLLOCATION")

    def dxdt(
        self,
        h: float,
        time: float | MX | SX,
        states: MX | SX,
        controls: MX | SX,
        params: MX | SX,
        param_scaling,
        stochastic_variables: MX | SX,
    ) -> tuple:
        """
        The dynamics of the system

        Parameters
        ----------
        h: float
            The time step
        time: float | MX | SX
            The time of the system
        states: MX | SX
            The states of the system
        controls: MX | SX
            The controls of the system
        params: MX | SX
            The parameters of the system
        param_scaling: MX | SX
            The parameters scaling of the system
        stochastic_variables: MX | SX
            The stochastic variables of the system

        Returns
        -------
        states_end: MX | SX
            The evaluation of the polynomial at the end of the interval (states integrated)
        horzcat(states[0], states_end): MX | SX
            The states at each collocation point
        defects: list[MX | SX] (shape = degree)
            The constraints insuring that the polynomial has the right derivative at each collocation point
        """

        # Total number of variables for one finite element
        states_end = self._d[0] * states[0]
        defects = []
        for j in range(1, self.degree + 1):
            # Expression for the state derivative at the collocation point
            xp_j = 0
            for r in range(self.degree + 1):
                xp_j += self._c[r, j] * states[r]

            if self.defects_type == DefectType.EXPLICIT:
                f_j = self.fun(
<<<<<<< HEAD
                    time, states[j], self.get_u(controls, time), params * param_scaling, stochastic_variables
=======
                    states[j],
                    self.get_u(controls, self.step_time[j]),
                    params * param_scaling,
                    stochastic_variables,
>>>>>>> 2f1e6e5e
                )[:, self.idx]
                defects.append(h * f_j - xp_j)
            elif self.defects_type == DefectType.IMPLICIT:
                defects.append(
                    self.implicit_fun(
                        time,
                        states[j],
                        self.get_u(controls, time),
                        params * param_scaling,
                        stochastic_variables,
                        xp_j / h,
                    )
                )
            else:
                raise ValueError("Unknown defects type. Please use 'explicit' or 'implicit'")

            # Add contribution to the end state
            states_end += self._d[j] * states[j]

        # Concatenate constraints
        defects = vertcat(*defects)
        return states_end, horzcat(states[0], states_end), defects

    def _finish_init(self):
        """
        Prepare the CasADi function from dxdt
        """

        self.function = Function(
            "integrator",
<<<<<<< HEAD
            [horzcat(*self.x_sym), self.u_sym, self.param_sym, self.s_sym],
            self.dxdt(
                self.h,
                self.time_integration_grid[0],
                self.x_sym,
                self.u_sym,
                self.param_sym,
                self.param_scaling,
                self.s_sym,
=======
            [
                horzcat(*self.x_sym),
                self.u_sym,
                self.param_sym,
                self.s_sym,
            ],
            self.dxdt(
                h=self.h,
                states=self.x_sym,
                controls=self.u_sym,
                params=self.param_sym,
                param_scaling=self.param_scaling,
                stochastic_variables=self.s_sym,
>>>>>>> 2f1e6e5e
            ),
            ["x0", "p", "params", "s"],
            ["xf", "xall", "defects"],
        )


class IRK(COLLOCATION):
    """
    Numerical integration using implicit Runge-Kutta method.

    Methods
    -------
    get_u(self, u: np.ndarray, t: float) -> np.ndarray
        Get the control at a given time
    dxdt(self, h: float, t: float | MX | SX, states: MX | SX, controls: MX | SX, params: MX | SX, stochastic_variables: MX | SX) -> tuple[SX, list[SX]]
        The dynamics of the system
    """

    def __init__(self, ode: dict, ode_opt: dict):
        """
        Parameters
        ----------
        ode: dict
            The ode description
        ode_opt: dict
            The ode options
        """

        super(IRK, self).__init__(ode, ode_opt)

    def dxdt(
        self,
        h: float,
        time: float | MX | SX,
        states: MX | SX,
        controls: MX | SX,
        params: MX | SX,
        param_scaling,
        stochastic_variables: MX | SX,
    ) -> tuple:
        """
        The dynamics of the system

        Parameters
        ----------
        h: float
            The time step
        time: float | MX | SX
            The time of the system
        states: MX | SX
            The states of the system
        controls: MX | SX
            The controls of the system
        params: MX | SX
            The parameters of the system
        param_scaling
            The parameters scaling of the system
        stochastic_variables: MX | SX
            The stochastic variables of the system

        Returns
        -------
        The derivative of the states
        """

        nx = states[0].shape[0]
<<<<<<< HEAD
        _, _, defect = super(IRK, self).dxdt(h, time, states, controls, params, param_scaling, stochastic_variables)
=======
        _, _, defect = super(IRK, self).dxdt(
            h=h,
            states=states,
            controls=controls,
            params=params,
            param_scaling=param_scaling,
            stochastic_variables=stochastic_variables,
        )
>>>>>>> 2f1e6e5e

        # Root-finding function, implicitly defines x_collocation_points as a function of x0 and p
        time_sym = []
        vfcn = Function(
<<<<<<< HEAD
            "vfcn", [vertcat(*states[1:]), time_sym, states[0], controls, params, stochastic_variables], [defect]
=======
            "vfcn",
            [vertcat(*states[1:]), states[0], controls, params, stochastic_variables],
            [defect],
>>>>>>> 2f1e6e5e
        ).expand()

        # Create a implicit function instance to solve the system of equations
        ifcn = rootfinder("ifcn", "newton", vfcn)
        x_irk_points = ifcn(self.cx(), time, states[0], controls, params, stochastic_variables)
        x = [states[0] if r == 0 else x_irk_points[(r - 1) * nx : r * nx] for r in range(self.degree + 1)]

        # Get an expression for the state at the end of the finite element
        xf = self.cx.zeros(nx, self.degree + 1)  # 0 #
        for r in range(self.degree + 1):
            xf[:, r] = xf[:, r - 1] + self._d[r] * x[r]

        return xf[:, -1], horzcat(states[0], xf[:, -1])

    def _finish_init(self):
        """
        Prepare the CasADi function from dxdt
        """

        self.function = Function(
            "integrator",
<<<<<<< HEAD
            [self.x_sym[0], self.u_sym, self.param_sym, self.s_sym],
            self.dxdt(
                self.h,
                self.time_integration_grid[0],
                self.x_sym,
                self.u_sym,
                self.param_sym,
                self.param_scaling,
                self.s_sym,
=======
            [
                self.x_sym[0],
                self.u_sym,
                self.param_sym,
                self.s_sym,
            ],
            self.dxdt(
                h=self.h,
                states=self.x_sym,
                controls=self.u_sym,
                params=self.param_sym,
                param_scaling=self.param_scaling,
                stochastic_variables=self.s_sym,
>>>>>>> 2f1e6e5e
            ),
            ["x0", "p", "params", "s"],
            ["xf", "xall"],
        )


class CVODES(Integrator):
    """
    Class for CVODES integrators

    """

    def __init__(self, ode: dict, ode_opt: dict):
        """
        Parameters
        ----------
        ode: dict
            The ode description
        ode_opt: dict
            The ode options
        """

        super(CVODES, self).__init__(ode, ode_opt)<|MERGE_RESOLUTION|>--- conflicted
+++ resolved
@@ -172,17 +172,6 @@
 
         self.function = Function(
             "integrator",
-<<<<<<< HEAD
-            [self.x_sym, self.u_sym, self.param_sym, self.s_sym],
-            self.dxdt(
-                self.h,
-                self.time_integration_grid[0],
-                self.x_sym,
-                self.u_sym,
-                self.param_sym,
-                self.param_scaling,
-                self.s_sym,
-=======
             [
                 self.x_sym,
                 self.u_sym,
@@ -191,12 +180,12 @@
             ],
             self.dxdt(
                 h=self.h,
+                time=self.time_integration_grid[0],
                 states=self.x_sym,
                 controls=self.u_sym,
                 params=self.param_sym,
                 param_scaling=self.param_scaling,
                 stochastic_variables=self.s_sym,
->>>>>>> 2f1e6e5e
             ),
             ["x0", "p", "params", "s"],
             ["xf", "xall"],
@@ -239,19 +228,7 @@
         self.h_norm = 1 / self.n_step
         self.h = self.step_time * self.h_norm
 
-<<<<<<< HEAD
     def next_x(self, h: float, t0: float | MX | SX, x_prev: MX | SX, u: MX | SX, p: MX | SX, s: MX | SX) -> MX | SX:
-=======
-    def next_x(
-        self,
-        h: float,
-        t: float,
-        x_prev: MX | SX,
-        u: MX | SX,
-        p: MX | SX,
-        s: MX | SX,
-    ) -> MX | SX:
->>>>>>> 2f1e6e5e
         """
         Compute the next integrated state (abstract)
 
@@ -349,47 +326,8 @@
         super(RK1, self).__init__(ode, ode_opt)
         self._finish_init()
 
-<<<<<<< HEAD
     def next_x(self, h: float, t0: float | MX | SX, x_prev: MX | SX, u: MX | SX, p: MX | SX, s: MX | SX) -> MX | SX:
-=======
-    def next_x(
-        self,
-        h: float,
-        t: float,
-        x_prev: MX | SX,
-        u: MX | SX,
-        p: MX | SX,
-        s: MX | SX,
-    ) -> MX | SX:
->>>>>>> 2f1e6e5e
-        """
-        Compute the next integrated state
-
-        Parameters
-        ----------
-        h: float
-            The time step
-        t0: float | MX | SX
-            The initial time of the integration
-        x_prev: MX | SX
-            The current state of the system
-        u: MX | SX
-            The control of the system
-        p: MX | SX
-            The parameters of the system
-        s: MX | SX
-            The stochastic variables of the system
-
-        Returns
-        -------
-        The next integrate states
-        """
-<<<<<<< HEAD
-
         return x_prev + h * self.fun(t0, x_prev, self.get_u(u, t0), p, s)[:, self.idx]
-=======
-        return x_prev + h * self.fun(x_prev, self.get_u(u, t), p, s)[:, self.idx]
->>>>>>> 2f1e6e5e
 
 
 class RK2(RK):
@@ -415,41 +353,7 @@
         super(RK2, self).__init__(ode, ode_opt)
         self._finish_init()
 
-<<<<<<< HEAD
     def next_x(self, h: float, t0: float | MX | SX, x_prev: MX | SX, u: MX | SX, p: MX | SX, s: MX | SX):
-=======
-    def next_x(
-        self,
-        h: float,
-        t: float,
-        x_prev: MX | SX,
-        u: MX | SX,
-        p: MX | SX,
-        s: MX | SX,
-    ):
->>>>>>> 2f1e6e5e
-        """
-        Compute the next integrated state
-
-        Parameters
-        ----------
-        h: float
-            The time step
-        t0: float | MX | SX
-            The initial time of the integration
-        x_prev: MX | SX
-            The current state of the system
-        u: MX | SX
-            The control of the system
-        p: MX | SX
-            The parameters of the system
-        s: MX | SX
-            The stochastic variables of the system
-
-        Returns
-        -------
-        The next integrate states
-        """
         k1 = self.fun(t0, x_prev, self.get_u(u, t0), p, s)[:, self.idx]
         return x_prev + h * self.fun(t0, x_prev + h / 2 * k1, self.get_u(u, t0 + self.h / 2), p, s)[:, self.idx]
 
@@ -477,54 +381,11 @@
         super(RK4, self).__init__(ode, ode_opt)
         self._finish_init()
 
-<<<<<<< HEAD
     def next_x(self, h: float, t0: float | MX | SX, x_prev: MX | SX, u: MX | SX, p: MX | SX, s: MX | SX):
-=======
-    def next_x(
-        self,
-        h: float,
-        t: float,
-        x_prev: MX | SX,
-        u: MX | SX,
-        p: MX | SX,
-        s: MX | SX,
-    ):
->>>>>>> 2f1e6e5e
-        """
-        Compute the next integrated state
-
-        Parameters
-        ----------
-        h: float
-            The time step
-        t0: float | MX | SX
-            The initial time of the integration
-        x_prev: MX | SX
-            The current state of the system
-        u: MX | SX
-            The control of the system
-        p: MX | SX
-            The parameters of the system
-        s: MX | SX
-            The stochastic variables of the system
-
-        Returns
-        -------
-        The next integrate states
-        """
-<<<<<<< HEAD
-
         k1 = self.fun(t0, x_prev, self.get_u(u, t0), p, s)[:, self.idx]
         k2 = self.fun(t0 + self.h / 2, x_prev + h / 2 * k1, self.get_u(u, t0 + self.h / 2), p, s)[:, self.idx]
         k3 = self.fun(t0 + self.h / 2, x_prev + h / 2 * k2, self.get_u(u, t0 + self.h / 2), p, s)[:, self.idx]
         k4 = self.fun(t0 + self.h, x_prev + h * k3, self.get_u(u, t0 + self.h), p, s)[:, self.idx]
-
-=======
-        k1 = self.fun(x_prev, self.get_u(u, t), p, s)[:, self.idx]
-        k2 = self.fun(x_prev + h / 2 * k1, self.get_u(u, t + self.h_norm / 2), p, s)[:, self.idx]
-        k3 = self.fun(x_prev + h / 2 * k2, self.get_u(u, t + self.h_norm / 2), p, s)[:, self.idx]
-        k4 = self.fun(x_prev + h * k3, self.get_u(u, t + self.h_norm), p, s)[:, self.idx]
->>>>>>> 2f1e6e5e
         return x_prev + h / 6 * (k1 + 2 * k2 + 2 * k3 + k4)
 
 
@@ -551,43 +412,7 @@
         super(RK8, self).__init__(ode, ode_opt)
         self._finish_init()
 
-<<<<<<< HEAD
     def next_x(self, h: float, t0: float | MX | SX, x_prev: MX | SX, u: MX | SX, p: MX | SX, s: MX | SX):
-=======
-    def next_x(
-        self,
-        h: float,
-        t: float,
-        x_prev: MX | SX,
-        u: MX | SX,
-        p: MX | SX,
-        s: MX | SX,
-    ):
->>>>>>> 2f1e6e5e
-        """
-        Compute the next integrated state
-
-        Parameters
-        ----------
-        h: float
-            The time step
-        t0: float | MX | SX
-            The initial time of the integration
-        x_prev: MX | SX
-            The current state of the system
-        u: MX | SX
-            The control of the system
-        p: MX | SX
-            The parameters of the system
-        s: MX | SX
-            The stochastic variables of the system
-
-        Returns
-        -------
-        The next integrate states
-        """
-<<<<<<< HEAD
-
         k1 = self.fun(t0, x_prev, self.get_u(u, t0), p, s)[:, self.idx]
         k2 = self.fun(t0, x_prev + (h * 4 / 27) * k1, self.get_u(u, t0 + self.h * (4 / 27)), p, s)[:, self.idx]
         k3 = self.fun(t0, x_prev + (h / 18) * (k1 + 3 * k2), self.get_u(u, t0 + self.h * (2 / 9)), p, s)[:, self.idx]
@@ -595,28 +420,6 @@
         k5 = self.fun(t0, x_prev + (h / 8) * (k1 + 3 * k4), self.get_u(u, t0 + self.h * (1 / 2)), p, s)[:, self.idx]
         k6 = self.fun(
             t0, x_prev + (h / 54) * (13 * k1 - 27 * k3 + 42 * k4 + 8 * k5), self.get_u(u, t0 + self.h * (2 / 3)), p, s
-=======
-        k1 = self.fun(x_prev, self.get_u(u, t), p, s)[:, self.idx]
-        k2 = self.fun(x_prev + (h * 4 / 27) * k1, self.get_u(u, t + self.h_norm * (4 / 27)), p, s)[:, self.idx]
-        k3 = self.fun(
-            x_prev + (h / 18) * (k1 + 3 * k2),
-            self.get_u(u, t + self.h_norm * (2 / 9)),
-            p,
-            s,
-        )[:, self.idx]
-        k4 = self.fun(
-            x_prev + (h / 12) * (k1 + 3 * k3),
-            self.get_u(u, t + self.h_norm * (1 / 3)),
-            p,
-            s,
-        )[:, self.idx]
-        k5 = self.fun(x_prev + (h / 8) * (k1 + 3 * k4), self.get_u(u, t + self.h_norm * (1 / 2)), p, s)[:, self.idx]
-        k6 = self.fun(
-            x_prev + (h / 54) * (13 * k1 - 27 * k3 + 42 * k4 + 8 * k5),
-            self.get_u(u, t + self.h_norm * (2 / 3)),
-            p,
-            s,
->>>>>>> 2f1e6e5e
         )[:, self.idx]
         k7 = self.fun(
             t0,
@@ -659,11 +462,7 @@
 
     Methods
     -------
-<<<<<<< HEAD
     next_x(self, h: float, t: float | MX | SX, x_prev: MX | SX, x_next: MX | SX, u: MX | SX, u_next: MX | SX, p: MX | SX, s: MX | SX)
-=======
-    next_x(self, h: float, x_prev: MX | SX, x_next: MX | SX, u: MX | SX, u_next: MX | SX, p: MX | SX, s: MX | SX)
->>>>>>> 2f1e6e5e
         Compute the next integrated state
     dxdt(self, h: float, states: MX | SX, controls: MX | SX, params: MX | SX, stochastic_variables: MX | SX) -> tuple[SX, list[SX]]
         The dynamics of the system
@@ -685,7 +484,7 @@
     def next_x(
         self,
         h: float,
-        t: float | MX | SX,
+        t0: float | MX | SX,
         x_prev: MX | SX,
         x_next: MX | SX,
         u_prev: MX | SX,
@@ -701,11 +500,8 @@
         ----------
         h: float
             The time step
-<<<<<<< HEAD
-        t: float | MX | SX
+        t0: float | MX | SX
             The initial time of the integration
-=======
->>>>>>> 2f1e6e5e
         x_prev: MX | SX
             The current state of the system
         x_next: MX | SX
@@ -725,21 +521,14 @@
         -------
         The next integrate states
         """
-<<<<<<< HEAD
-
-        dx = self.fun(t, x_prev, u_prev, p, s_prev)[:, self.idx]
-        dx_next = self.fun(t, x_next, u_next, p, s_next)[:, self.idx]
-
-=======
-        dx = self.fun(x_prev, u_prev, p, s_prev)[:, self.idx]
-        dx_next = self.fun(x_next, u_next, p, s_next)[:, self.idx]
->>>>>>> 2f1e6e5e
+        dx = self.fun(t0, x_prev, u_prev, p, s_prev)[:, self.idx]
+        dx_next = self.fun(t0, x_next, u_next, p, s_next)[:, self.idx]
         return x_prev + (dx + dx_next) * h / 2
 
     def dxdt(
         self,
         h: float,
-        t: float | MX | SX,
+        time: float | MX | SX,
         states: MX | SX,
         controls: MX | SX,
         params: MX | SX,
@@ -753,7 +542,7 @@
         ----------
         h: float
             The time step
-        t: float | MX | SX
+        time: float | MX | SX
             The time of the system
         states: MX | SX
             The states of the system
@@ -788,7 +577,7 @@
 
         x_prev[:, 1] = self.next_x(
             h,
-            t,
+            time,
             x_prev[:, 0],
             states_next,
             controls_prev,
@@ -810,12 +599,6 @@
 
         self.function = Function(
             "integrator",
-<<<<<<< HEAD
-            [self.x_sym, self.u_sym, self.param_sym, self.s_sym],
-            self.dxdt(
-                self.h,
-                self.time_integration_grid[0],
-=======
             [
                 self.x_sym,
                 self.u_sym,
@@ -824,7 +607,7 @@
             ],
             self.dxdt(
                 self.h,
->>>>>>> 2f1e6e5e
+                self.time_integration_grid[0],
                 self.x_sym,
                 self.u_sym,
                 self.param_sym,
@@ -981,14 +764,11 @@
 
             if self.defects_type == DefectType.EXPLICIT:
                 f_j = self.fun(
-<<<<<<< HEAD
-                    time, states[j], self.get_u(controls, time), params * param_scaling, stochastic_variables
-=======
+                    time,
                     states[j],
                     self.get_u(controls, self.step_time[j]),
                     params * param_scaling,
                     stochastic_variables,
->>>>>>> 2f1e6e5e
                 )[:, self.idx]
                 defects.append(h * f_j - xp_j)
             elif self.defects_type == DefectType.IMPLICIT:
@@ -1019,17 +799,6 @@
 
         self.function = Function(
             "integrator",
-<<<<<<< HEAD
-            [horzcat(*self.x_sym), self.u_sym, self.param_sym, self.s_sym],
-            self.dxdt(
-                self.h,
-                self.time_integration_grid[0],
-                self.x_sym,
-                self.u_sym,
-                self.param_sym,
-                self.param_scaling,
-                self.s_sym,
-=======
             [
                 horzcat(*self.x_sym),
                 self.u_sym,
@@ -1038,12 +807,12 @@
             ],
             self.dxdt(
                 h=self.h,
+                time=self.time_integration_grid[0],
                 states=self.x_sym,
                 controls=self.u_sym,
                 params=self.param_sym,
                 param_scaling=self.param_scaling,
                 stochastic_variables=self.s_sym,
->>>>>>> 2f1e6e5e
             ),
             ["x0", "p", "params", "s"],
             ["xf", "xall", "defects"],
@@ -1110,29 +879,22 @@
         """
 
         nx = states[0].shape[0]
-<<<<<<< HEAD
-        _, _, defect = super(IRK, self).dxdt(h, time, states, controls, params, param_scaling, stochastic_variables)
-=======
         _, _, defect = super(IRK, self).dxdt(
             h=h,
+            time=time,
             states=states,
             controls=controls,
             params=params,
             param_scaling=param_scaling,
             stochastic_variables=stochastic_variables,
         )
->>>>>>> 2f1e6e5e
 
         # Root-finding function, implicitly defines x_collocation_points as a function of x0 and p
         time_sym = []
         vfcn = Function(
-<<<<<<< HEAD
-            "vfcn", [vertcat(*states[1:]), time_sym, states[0], controls, params, stochastic_variables], [defect]
-=======
             "vfcn",
-            [vertcat(*states[1:]), states[0], controls, params, stochastic_variables],
+            [vertcat(*states[1:]), time_sym, states[0], controls, params, stochastic_variables],
             [defect],
->>>>>>> 2f1e6e5e
         ).expand()
 
         # Create a implicit function instance to solve the system of equations
@@ -1154,17 +916,6 @@
 
         self.function = Function(
             "integrator",
-<<<<<<< HEAD
-            [self.x_sym[0], self.u_sym, self.param_sym, self.s_sym],
-            self.dxdt(
-                self.h,
-                self.time_integration_grid[0],
-                self.x_sym,
-                self.u_sym,
-                self.param_sym,
-                self.param_scaling,
-                self.s_sym,
-=======
             [
                 self.x_sym[0],
                 self.u_sym,
@@ -1173,12 +924,12 @@
             ],
             self.dxdt(
                 h=self.h,
+                time=self.time_integration_grid[0],
                 states=self.x_sym,
                 controls=self.u_sym,
                 params=self.param_sym,
                 param_scaling=self.param_scaling,
                 stochastic_variables=self.s_sym,
->>>>>>> 2f1e6e5e
             ),
             ["x0", "p", "params", "s"],
             ["xf", "xall"],
