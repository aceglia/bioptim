from typing import Callable, Any, List, Tuple

import numpy as np
from casadi import MX, SX, vertcat
from scipy.interpolate import interp1d
from numpy import array, ndarray

from ..misc.enums import InterpolationType, MagnitudeType
from ..misc.options import UniquePerPhaseOptionList, OptionGeneric
from ..optimization.optimization_variable import VariableScaling


class PathCondition(np.ndarray):
    """
    A matrix for any component (rows) and time (columns) conditions

    Attributes
    ----------
    n_shooting: int
        Number of shooting points
    type: InterpolationType
        Type of interpolation
    t: list[float]
        Time vector
    extra_params: dict
        Any extra parameters that is associated to the path condition
    slice_list: slice
        Slice of the array
    custom_function: Callable
        Custom function to describe the path condition interpolation

    Methods
    -------
    __array_finalize__(self, obj: "PathCondition")
        Finalize the array. This is required since PathCondition inherits from np.ndarray
    __reduce__(self) -> tuple
        Adding some attributes to the reduced state
    __setstate__(self, state: tuple, *args, **kwargs)
        Adding some attributes to the expanded state
    check_and_adjust_dimensions(self, n_elements: int, n_shooting: int, element_name: str)
        Sanity check if the dimension of the matrix are sounds when compare to the number
        of required elements and time. If the function exit, then everything is okay
    evaluate_at(self, shooting_point: int)
        Evaluate the interpolation at a specific shooting point
    """

    def __new__(
        cls,
        input_array: np.ndarray | Callable,
        t: list = None,
        interpolation: InterpolationType = InterpolationType.CONSTANT,
        slice_list: slice | list | tuple = None,
        **extra_params,
    ):
        """
        Parameters
        ----------
        input_array: np.ndarray | Callable
            The matrix of interpolation, rows are the components, columns are the time
        t: list[float]
            The time stamps
        interpolation: InterpolationType
            The type of interpolation. It determines how many timestamps are required
        slice_list: slice | list | tuple
            If the data should be sliced. It is more relevant for custom functions
        extra_params: dict
            Any parameters to pass to the path condition
        """

        # Check and reinterpret input
        custom_function = None
        if interpolation == InterpolationType.CUSTOM:
            if not callable(input_array):
                raise TypeError("The input when using InterpolationType.CUSTOM should be a callable function")
            custom_function = input_array
            input_array = np.array(())
        if not isinstance(input_array, (MX, SX)):
            input_array = np.asarray(input_array, dtype=float)

        if len(input_array.shape) == 0:
            input_array = input_array[np.newaxis, np.newaxis]

        if interpolation == InterpolationType.CONSTANT:
            if len(input_array.shape) == 1:
                input_array = input_array[:, np.newaxis]
            if input_array.shape[1] != 1:
                raise RuntimeError(
                    f"Invalid number of column for InterpolationType.CONSTANT "
                    f"(ncols = {input_array.shape[1]}), the expected number of column is 1"
                )

        elif interpolation == InterpolationType.CONSTANT_WITH_FIRST_AND_LAST_DIFFERENT:
            if len(input_array.shape) == 1:
                input_array = input_array[:, np.newaxis]
            if input_array.shape[1] != 1 and input_array.shape[1] != 3:
                raise RuntimeError(
                    f"Invalid number of column for InterpolationType.CONSTANT_WITH_FIRST_AND_LAST_DIFFERENT "
                    f"(ncols = {input_array.shape[1]}), the expected number of column is 1 or 3"
                )
            if input_array.shape[1] == 1:
                input_array = np.repeat(input_array, 3, axis=1)
        elif interpolation == InterpolationType.LINEAR:
            if input_array.shape[1] != 2:
                raise RuntimeError(
                    f"Invalid number of column for InterpolationType.LINEAR_CONTINUOUS "
                    f"(ncols = {input_array.shape[1]}), the expected number of column is 2"
                )
        elif interpolation == InterpolationType.EACH_FRAME or interpolation == InterpolationType.ALL_POINTS:
            # This will be verified when the expected number of columns is set
            pass
        elif interpolation == InterpolationType.SPLINE:
            if input_array.shape[1] < 2:
                raise RuntimeError("Value for InterpolationType.SPLINE must have at least 2 columns")
            if t is None:
                raise RuntimeError("Spline necessitate a time vector")
            t = np.asarray(t)
            if input_array.shape[1] != t.shape[0]:
                raise RuntimeError("Spline necessitate a time vector which as the same length as column of data")

        elif interpolation == InterpolationType.CUSTOM:
            # We have to assume dimensions are those the user wants
            pass
        else:
            raise RuntimeError(f"InterpolationType is not implemented yet")
        if not isinstance(input_array, (MX, SX)):
            obj = np.asarray(input_array).view(cls)
        else:
            obj = input_array

        # Additional information (do not forget to update __reduce__ and __setstate__)
        obj.n_shooting = None
        obj.type = interpolation
        obj.t = t
        obj.extra_params = extra_params
        obj.slice_list = slice_list
        if interpolation == InterpolationType.CUSTOM:
            obj.custom_function = custom_function

        return obj

    def __array_finalize__(self, obj):
        """
        Finalize the array. This is required since PathCondition inherits from np.ndarray

        Parameters
        ----------
        obj: PathCondition
            The current object to finalize
        """

        # see InfoArray.__array_finalize__ for comments
        if obj is None:
            return
        self.n_shooting = getattr(obj, "n_shooting", None)
        self.type = getattr(obj, "type", None)
        self.t = getattr(obj, "t", None)
        self.extra_params = getattr(obj, "extra_params", None)
        self.slice_list = getattr(obj, "slice_list", None)

    def __array__(self) -> ndarray:
        return array([self])

    def __reduce__(self) -> tuple:
        """
        Adding some attributes to the reduced state

        Returns
        -------
        The reduced state of the class
        """

        pickled_state = super(PathCondition, self).__reduce__()
        new_state = pickled_state[2] + (self.n_shooting, self.type, self.t, self.extra_params, self.slice_list)
        return pickled_state[0], pickled_state[1], new_state

    def __setstate__(self, state: tuple, *args, **kwargs):
        """
        Adding some attributes to the expanded state

        Parameters
        ----------
        state: tuple
            The state as described by __reduce__
        """

        self.n_shooting = state[-5]
        self.type = state[-4]
        self.t = state[-3]
        self.extra_params = state[-2]
        self.slice_list = state[-1]
        # Call the parent's __setstate__ with the other tuple elements.
        super(PathCondition, self).__setstate__(state[0:-5], *args, **kwargs)

    def check_and_adjust_dimensions(self, n_elements: int, n_shooting: int, element_name: str):
        """
        Sanity check if the dimension of the matrix are sounds when compare to the number
        of required elements and time. If the function exit, then everything is okay

        Parameters
        ----------
        n_elements: int
            The expected number of rows
        n_shooting: int
            The number of shooting points in the ocp
        element_name: str
            The human readable name of the data structure
        """

        if (
            self.type == InterpolationType.CONSTANT
            or self.type == InterpolationType.CONSTANT_WITH_FIRST_AND_LAST_DIFFERENT
            or self.type == InterpolationType.LINEAR
            or self.type == InterpolationType.SPLINE
            or self.type == InterpolationType.CUSTOM
        ):
            self.n_shooting = n_shooting
        elif self.type == InterpolationType.EACH_FRAME or self.type == InterpolationType.ALL_POINTS:
            self.n_shooting = n_shooting + 1
        else:
            if self.n_shooting != n_shooting:
                raise RuntimeError(
                    f"Invalid number of shooting ({self.n_shooting}), the expected number is {n_shooting}"
                )

        if self.type == InterpolationType.CUSTOM:
            slice_list = self.slice_list
            if slice_list is not None:
                val_size = self.custom_function(0, **self.extra_params)[
                    slice_list.start : slice_list.stop : slice_list.step
                ].shape[0]
            else:
                val_size = self.custom_function(0, **self.extra_params).shape[0]
        else:
            val_size = self.shape[0]
        if val_size != n_elements:
            raise RuntimeError(f"Invalid number of {element_name} ({val_size}), the expected size is {n_elements}")

        if self.type == InterpolationType.EACH_FRAME:
            if self.shape[1] != self.n_shooting:
                raise RuntimeError(
                    f"Invalid number of column for InterpolationType.EACH_FRAME (ncols = {self.shape[1]}), "
                    f"the expected number of column is {self.n_shooting}"
                )
        elif self.type == InterpolationType.ALL_POINTS:
            if self.shape[1] != self.n_shooting:
                raise RuntimeError(
                    f"Invalid number of column for InterpolationType.ALL_POINTS (ncols = {self.shape[1]}), "
                    f"the expected number of column is {self.n_shooting}"
                )

    def evaluate_at(self, shooting_point: int):
        """
        Evaluate the interpolation at a specific shooting point

        Parameters
        ----------
        shooting_point: int
            The shooting point to evaluate the path condition at

        Returns
        -------
        The values of the components at a specific time index
        """

        if self.n_shooting is None:
            raise RuntimeError(f"check_and_adjust_dimensions must be called at least once before evaluating at")

        if self.type == InterpolationType.CONSTANT:
            return self[:, 0]
        elif self.type == InterpolationType.CONSTANT_WITH_FIRST_AND_LAST_DIFFERENT:
            if shooting_point == 0:
                return self[:, 0]
            elif shooting_point == self.n_shooting:
                return self[:, 2]
            elif shooting_point > self.n_shooting:
                raise RuntimeError("shooting point too high")
            else:
                return self[:, 1]
        elif self.type == InterpolationType.LINEAR:
            return self[:, 0] + (self[:, 1] - self[:, 0]) * shooting_point / self.n_shooting
        elif self.type == InterpolationType.EACH_FRAME:
            return self[:, shooting_point]
        elif self.type == InterpolationType.ALL_POINTS:
            return self[:, shooting_point]
        elif self.type == InterpolationType.SPLINE:
            spline = interp1d(self.t, self)
            return spline(shooting_point / self.n_shooting * (self.t[-1] - self.t[0]))
        elif self.type == InterpolationType.CUSTOM:
            if self.slice_list is not None:
                slice_list = self.slice_list
                return self.custom_function(shooting_point, **self.extra_params)[
                    slice_list.start : slice_list.stop : slice_list.step
                ]
            else:
                return self.custom_function(shooting_point, **self.extra_params)
        else:
            raise RuntimeError(f"InterpolationType is not implemented yet")


class Bounds(OptionGeneric):
    """
    A placeholder for bounds constraints

    Attributes
    ----------
    n_shooting: int
        The number of shooting of the ocp
    min: PathCondition
        The minimal bound
    max: PathCondition
        The maximal bound
    type: InterpolationType
        The type of interpolation of the bound
    t: list[float]
        The time stamps
    extra_params: dict
        Any parameters to pass to the path condition

    Methods
    -------
    check_and_adjust_dimensions(self, n_elements: int, n_shooting: int)
        Sanity check if the dimension of the matrix are sounds when compare to the number
        of required elements and time. If the function exit, then everything is okay
    concatenate(self, other: "Bounds")
        Vertical concatenate of two Bounds
    scale(self, scaling: float | np.ndarray)
        Scaling a Bound
    __getitem__(self, slice_list: slice) -> "Bounds"
        Allows to get from square brackets
    __setitem__(self, slice: slice, value: np.ndarray | list | float)
        Allows to set from square brackets
    __bool__(self) -> bool
        Get if the Bounds is empty
    shape(self) -> int
        Get the size of the Bounds
    """

    def __init__(
        self,
        min_bound: Callable | PathCondition | np.ndarray | list | tuple | float = None,
        max_bound: Callable | PathCondition | np.ndarray | list | tuple | float = None,
        interpolation: InterpolationType = InterpolationType.CONSTANT_WITH_FIRST_AND_LAST_DIFFERENT,
        slice_list: slice | list | tuple = None,
        **parameters: Any,
    ):
        """
        Parameters
        ----------
        min_bound: Callable | PathCondition | np.ndarray | list | tuple
            The minimal bound
        max_bound: Callable | PathCondition | np.ndarray | list | tuple
            The maximal bound
        interpolation: InterpolationType
            The type of interpolation of the bound
        slice_list: slice | list | tuple
            Slice of the array
        parameters: dict
            Any extra parameters that is associated to the path condition
        """
        min_bound = min_bound if min_bound is not None else ()
        max_bound = max_bound if max_bound is not None else ()

        if isinstance(min_bound, PathCondition):
            self.min = min_bound
        else:
            self.min = PathCondition(min_bound, interpolation=interpolation, slice_list=slice_list, **parameters)

        if isinstance(max_bound, PathCondition):
            self.max = max_bound
        else:
            self.max = PathCondition(max_bound, interpolation=interpolation, slice_list=slice_list, **parameters)

        super(Bounds, self).__init__(**parameters)
        self.type = interpolation
        self.t = None
        self.extra_params = self.min.extra_params
        self.n_shooting = self.min.n_shooting

    def check_and_adjust_dimensions(self, n_elements: int, n_shooting: int):
        """
        Sanity check if the dimension of the matrix are sounds when compare to the number
        of required elements and time. If the function exit, then everything is okay

        Parameters
        ----------
        n_elements: int
            The expected number of rows
        n_shooting: int
            The number of shooting points in the ocp
        """

        self.min.check_and_adjust_dimensions(n_elements, n_shooting, "Bound min")
        self.max.check_and_adjust_dimensions(n_elements, n_shooting, "Bound max")
        self.t = self.min.t
        self.n_shooting = self.min.n_shooting

    def concatenate(self, other: "Bounds"):
        """
        Vertical concatenate of two Bounds

        Parameters
        ----------
        other: Bounds
            The Bounds to concatenate with
        """

        if not isinstance(self.min, (MX, SX)) and not isinstance(other.min, (MX, SX)):
            self.min = PathCondition(np.concatenate((self.min, other.min)), interpolation=self.min.type)
        else:
            self.min = PathCondition(vertcat(self.min, other.min), interpolation=self.min.type)
        if not isinstance(self.max, (MX, SX)) and not isinstance(other.max, (MX, SX)):
            self.max = PathCondition(np.concatenate((self.max, other.max)), interpolation=self.max.type)
        else:
            self.max = PathCondition(vertcat(self.max, other.max), interpolation=self.max.type)

        self.type = self.min.type
        self.t = self.min.t
        self.extra_params = self.min.extra_params
        self.n_shooting = self.min.n_shooting

    def scale(self, scaling: float | np.ndarray | VariableScaling):
        """
        Scaling a Bound

        Parameters
        ----------
        scaling: float
            The scaling factor
        """

        return Bounds(self.min / scaling, self.max / scaling, interpolation=self.type)

    def __getitem__(self, slice_list: slice | list | tuple) -> "Bounds":
        """
        Allows to get from square brackets

        Parameters
        ----------
        slice_list: slice | list | tuple
            The slice to get

        Returns
        -------
        The bound sliced
        """
        if isinstance(slice_list, range):
            slice_list = slice(slice_list[0], slice_list[-1] + 1)

        if isinstance(slice_list, slice):
            t = self.min.t
            param = self.extra_params
            interpolation = self.type
            if interpolation == InterpolationType.CUSTOM:
                min_bound = self.min.custom_function
                max_bound = self.max.custom_function
            else:
                min_bound = np.array(self.min[slice_list.start : slice_list.stop : slice_list.step, :])
                max_bound = np.array(self.max[slice_list.start : slice_list.stop : slice_list.step, :])
            bounds_sliced = Bounds(
                min_bound=min_bound,
                max_bound=max_bound,
                interpolation=interpolation,
                slice_list=slice_list,
                t=t,
                **param,
            )
            # TODO: Verify if it is ok that slice_list arg sent is used only if it is a custom type
            #  (otherwise, slice_list is used before calling Bounds constructor)
            return bounds_sliced
        else:
            raise RuntimeError(
                "Invalid input for slicing bounds. Please note that columns should not be specified. "
                "Therefore, it should look like [a:b] or [a:b:c] where a is the starting index, "
                "b is the stopping index and c is the step for slicing."
            )

    def __setitem__(self, _slice: slice | list | tuple, value: np.ndarray | list | float):
        """
        Allows to set from square brackets

        Parameters
        ----------
        _slice: slice | list | tuple
            The slice where to put the data
        value: np.ndarray | float
            The value to set
        """

        self.min[_slice] = value
        self.max[_slice] = value

    def __bool__(self) -> bool:
        """
        Get if the Bounds is empty

        Returns
        -------
        If the Bounds is empty
        """

        return len(self.min) > 0

    @property
    def shape(self) -> list:
        """
        Get the size of the Bounds

        Returns
        -------
        The size of the Bounds
        """

        return self.min.shape

    @property
    def n_shooting(self):
        return self._n_shooting

    @n_shooting.setter
    def n_shooting(self, ns):
        self._n_shooting = ns
        self.min.n_shooting = ns
        self.max.n_shooting = ns


class BoundsList(UniquePerPhaseOptionList):
    """
    A list of Bounds if more than one is required

    Methods
    -------
    add(self, min_bound: PathCondition | np.ndarray | list | tuple = None,
            max_bound: PathCondition | np.ndarray | list | tuple = None, bounds: Bounds = None, **extra_arguments)
        Add a new constraint to the list, either [min_bound AND max_bound] OR [bounds] should be defined
    __getitem__(self, item) -> Bounds
        Get the ith option of the list
    print(self)
        Print the BoundsList to the console
    """

    def add(
        self,
        min_bound: PathCondition | np.ndarray | list | tuple = None,
        max_bound: PathCondition | np.ndarray | list | tuple = None,
        bounds: Bounds = None,
        **extra_arguments,
    ):
        """
        Add a new bounds to the list, either [min_bound AND max_bound] OR [bounds] should be defined

        Parameters
        ----------
        min_bound: PathCondition | np.ndarray | list | tuple
            The minimum path condition. If min_bound if defined, then max_bound must be so and bound should be None
        max_bound: [PathCondition, np.ndarray, list, tuple]
            The maximum path condition. If max_bound if defined, then min_bound must be so and bound should be None
        bounds: Bounds
            Copy a Bounds. If bounds is defined, min_bound and max_bound should be None
        extra_arguments: dict
            Any parameters to pass to the Bounds
        """

        if bounds and (min_bound or max_bound):
            RuntimeError("min_bound/max_bound and bounds cannot be set alongside")
        if isinstance(bounds, Bounds):
            if bounds.phase == -1:
                bounds.phase = len(self.options) if self.options[0] else 0
            self.copy(bounds)
        else:
            super(BoundsList, self)._add(
                min_bound=min_bound, max_bound=max_bound, option_type=Bounds, **extra_arguments
            )

    def __getitem__(self, item) -> Bounds:
        """
        Get the ith option of the list

        Parameters
        ----------
        item: int
            The index of the option to get

        Returns
        -------
        The ith option of the list
        """

        return super(BoundsList, self).__getitem__(item)

    def print(self):
        """
        Print the BoundsList to the console
        """

        raise NotImplementedError("Printing of BoundsList is not ready yet")


<<<<<<< HEAD
=======
class QAndQDotBounds(Bounds):
    """
    Specialized Bounds that reads a model to automatically extract q and qdot bounds
    """

    def __init__(
        self,
        bio_model: BiorbdModel,
        dof_mappings: BiMapping | BiMappingList = None,
    ):
        """
        Parameters
        ----------
        bio_model: BiorbdModel
            A reference to the model
        dof_mappings: BiMappingList
            The mapping of q and qdot (if only q, then qdot = q)
        """
        if dof_mappings is None:
            dof_mappings = {}

        if bio_model.nb_quaternions > 0:
            if "q" in dof_mappings and "qdot" not in dof_mappings:
                raise RuntimeError(
                    "It is not possible to provide a q_mapping but not a qdot_mapping if the model have quaternion"
                )
            elif "q" not in dof_mappings and "qdot" in dof_mappings:
                raise RuntimeError(
                    "It is not possible to provide a qdot_mapping but not a q_mapping if the model have quaternion"
                )

        if "q" not in dof_mappings:
            dof_mappings["q"] = BiMapping(range(bio_model.nb_q), range(bio_model.nb_q))

        if "qdot" not in dof_mappings:
            if bio_model.nb_quaternions > 0:
                dof_mappings["qdot"] = BiMapping(range(bio_model.nb_qdot), range(bio_model.nb_qdot))
            else:
                dof_mappings["qdot"] = dof_mappings["q"]

        # todo: to be refactored and moved to BiorbdModel (as a method) so BioModel could be used directly
        q_ranges = []
        qdot_ranges = []
        for i in range(bio_model.nb_segments):
            segment = bio_model.segments[i]
            q_ranges += [q_range for q_range in segment.QRanges()]
            qdot_ranges += [qdot_range for qdot_range in segment.QDotRanges()]

        x_min = [q_ranges[i].min() for i in dof_mappings["q"].to_first.map_idx] + [
            qdot_ranges[i].min() for i in dof_mappings["qdot"].to_first.map_idx
        ]
        x_max = [q_ranges[i].max() for i in dof_mappings["q"].to_first.map_idx] + [
            qdot_ranges[i].max() for i in dof_mappings["qdot"].to_first.map_idx
        ]

        super(QAndQDotBounds, self).__init__(min_bound=x_min, max_bound=x_max)


class QAndQDotAndQDDotBounds(QAndQDotBounds):
    """
    Specialized Bounds that reads a model to automatically extract q, qdot and qddot bounds
    """

    def __init__(
        self,
        bio_model: BiorbdModel,
        dof_mappings: BiMapping | BiMappingList = None,
    ):
        """
        Parameters
        ----------
        bio_model: BiorbdModel
            A reference to the model
        dof_mappings: BiMappingList
            The mapping of q and qdot (if only q, then qdot = q)
        """

        super(QAndQDotAndQDDotBounds, self).__init__(bio_model=bio_model, dof_mappings=dof_mappings)

        if dof_mappings is None:
            dof_mappings = {}

        if "q" not in dof_mappings:
            dof_mappings["q"] = BiMapping(range(bio_model.nb_q), range(bio_model.nb_q))

        if "qdot" not in dof_mappings:
            if bio_model.nb_quaternions > 0:
                dof_mappings["qdot"] = BiMapping(range(bio_model.nb_qdot), range(bio_model.nb_qdot))
            else:
                dof_mappings["qdot"] = dof_mappings["q"]

        if "qddot" not in dof_mappings:
            if bio_model.nb_quaternions > 0:
                dof_mappings["qddot"] = BiMapping(range(bio_model.nb_qddot), range(bio_model.nb_qddot))
            else:
                dof_mappings["qddot"] = dof_mappings["qdot"]

        # todo: to be refactored and moved to BiorbdModel (as a method) so BioModel could be used directly
        qddot_ranges = []
        for i in range(bio_model.nb_segments):
            segment = bio_model.segments[i]
            qddot_ranges += [qddot_range for qddot_range in segment.QDDotRanges()]

        x_min = [qddot_ranges[i].min() for i in dof_mappings["qddot"].to_first.map_idx]
        x_max = [qddot_ranges[i].max() for i in dof_mappings["qddot"].to_first.map_idx]

        self.concatenate(Bounds(x_min, x_max))


>>>>>>> d0f968b3
class InitialGuess(OptionGeneric):
    """
    A placeholder for the initial guess

    Attributes
    ----------
    init: PathCondition
        The initial guess

    Methods
    -------
    check_and_adjust_dimensions(self, n_elements: int, n_shooting: int)
        Sanity check if the dimension of the matrix are sounds when compare to the number
        of required elements and time. If the function exit, then everything is okay
    concatenate(self, other: "InitialGuess")
        Vertical concatenate of two InitialGuess
    scale(self, scaling: float)
        Scaling an InitialGuess
    __bool__(self) -> bool
        Get if the initial guess is empty
    shape(self) -> int
        Get the size of the initial guess
    __setitem__(self, _slice: slice | list | tuple, value: np.ndarray | list | float)
        Allows to set from square brackets
    """

    def __init__(
        self,
        initial_guess: np.ndarray | list | tuple | float | Callable = None,
        interpolation: InterpolationType = InterpolationType.CONSTANT,
        **parameters: Any,
    ):
        """
        Parameters
        ----------
        initial_guess: np.ndarray | list | tuple | float | Callable
            The initial guess
        interpolation: InterpolationType
            The type of interpolation of the initial guess
        parameters: dict
            Any extra parameters that is associated to the path condition
        """
        initial_guess = initial_guess if initial_guess is not None else ()

        if isinstance(initial_guess, PathCondition):
            self.init = initial_guess
        else:
            self.init = PathCondition(initial_guess, interpolation=interpolation, **parameters)

        super(InitialGuess, self).__init__(**parameters)
        self.type = interpolation

    def check_and_adjust_dimensions(self, n_elements: int, n_shooting: int):
        """
        Sanity check if the dimension of the matrix are sounds when compare to the number
        of required elements and time. If the function exit, then everything is okay

        Parameters
        ----------
        n_elements: int
            The expected number of rows
        n_shooting: int
            The number of shooting points in the ocp
        """

        self.init.check_and_adjust_dimensions(n_elements, n_shooting, "InitialGuess")

    def concatenate(self, other: "InitialGuess"):
        """
        Vertical concatenate of two Bounds

        Parameters
        ----------
        other: InitialGuess
            The InitialGuess to concatenate with
        """

        self.init = PathCondition(
            np.concatenate((self.init, other.init)),
            interpolation=self.init.type,
        )

    def scale(self, scaling: float | np.ndarray | VariableScaling):
        """
        Scaling an InitialGuess

        Parameters
        ----------
        scaling: float
            The scaling factor
        """

        return InitialGuess(self.init / scaling, interpolation=self.type)

    def __bool__(self) -> bool:
        """
        Get if the InitialGuess is empty

        Returns
        -------
        If the InitialGuess is empty
        """

        return len(self.init) > 0

    @property
    def shape(self) -> int:
        """
        Get the size of the InitialGuess

        Returns
        -------
        The size of the InitialGuess
        """

        return self.init.shape

    def __setitem__(self, _slice: slice | list | tuple, value: np.ndarray | list | float):
        """
        Allows to set from square brackets

        Parameters
        ----------
        _slice: slice | list | tuple
            The slice where to put the data
        value: np.ndarray | float
            The value to set
        """

        self.init[_slice] = value

    def add_noise(
        self,
<<<<<<< HEAD
        bounds: Union[Bounds, BoundsList] = None,
        magnitude: Union[list, int, float, np.ndarray] = 1,
=======
        bounds: Bounds | BoundsList | QAndQDotBounds = None,
        magnitude: list | int | float | np.ndarray = 1,
>>>>>>> d0f968b3
        magnitude_type: MagnitudeType = MagnitudeType.RELATIVE,
        n_shooting: int = None,
        bound_push: list | int | float = 0.1,
        seed: int = None,
    ):
        """
        An interface for NoisedInitialGuess class

        Parameters
        ----------
<<<<<<< HEAD
        bounds: Bounds | BoundsList
=======
        bounds: Bounds | BoundsList | QAndQDotBounds
>>>>>>> d0f968b3
            The bounds
        magnitude: list | int | float | np.ndarray
            The magnitude of the noised that must be applied between 0 and 1 (0 = no noise, 1 = continuous noise with a
            range defined between the bounds or between -magnitude and +magnitude for absolute noise
            If one value is given, applies this value to each initial guess
        magnitude_type: MagnitudeType
            The type of magnitude to apply : relative to the bounds or absolute
        n_shooting: int
            Number of nodes (second dim)
        bound_push: list | int | float
            The absolute minimal distance between the bound and the noised initial guess (if the originally generated
            initial guess is outside the bound-bound_push, this node is attributed the value bound-bound_push)
        seed: int
            The seed of the random generator
        """

        return NoisedInitialGuess(
            initial_guess=self.init,
            interpolation=self.type,
            bounds=bounds,
            n_shooting=n_shooting,
            bound_push=bound_push,
            seed=seed,
            magnitude=magnitude,
            magnitude_type=magnitude_type,
            **self.params,
        )


class NoisedInitialGuess(InitialGuess):
    """
    A placeholder for the noised initial guess

    Attributes
    ----------
    init: InitialGuess
        The noised initial guess
    noise: np.array
        The noise to add to the initial guess
    noised_initial_guess: np.array
        The noised initial guess
    seed: int
        The seed of the random generator
    bound_push: float
        The bound to push the noise away from the bounds
    bounds: Bounds
        The bounds of the decision variables

    Methods
    -------
    _create_noise_matrix(self)
        Create the matrix of the initial guess + noise evaluated at each node
    """

    def __init__(
        self,
        initial_guess: np.ndarray | list | tuple | float | Callable | PathCondition | InitialGuess = None,
        interpolation: InterpolationType = InterpolationType.CONSTANT,
<<<<<<< HEAD
        bounds: Union[Bounds, BoundsList] = None,
        magnitude: Union[list, int, float, np.ndarray] = 1,
=======
        bounds: Bounds | BoundsList | QAndQDotBounds = None,
        magnitude: list | int | float | np.ndarray = 1,
>>>>>>> d0f968b3
        magnitude_type: MagnitudeType = MagnitudeType.RELATIVE,
        n_shooting: int = None,
        bound_push: list | int | float = 0.1,
        seed: int = None,
        **parameters: Any,
    ):
        """
        Parameters
        ----------
        initial_guess: np.ndarray | list | tuple | float | Callable | PathCondition
            The initial guess
        init_interpolation: InterpolationType
            The type of interpolation of the initial guess
<<<<<<< HEAD
        bounds: Bounds | BoundsList
=======
        bounds: Bounds | BoundsList | QAndQDotBounds
>>>>>>> d0f968b3
            The bounds
        magnitude: list | int | float | np.ndarray
            The magnitude of the noised that must be applied between 0 and 1 (0 = no noise, 1 = continuous noise with a
            range defined between the bounds or between -magnitude and +magnitude for absolute noise
            If one value is given, applies this value to each initial guess
        magnitude_type: MagnitudeType
            The type of magnitude to apply : relative to the bounds or absolute
        n_elements: int
            Number of elements (first dim)
        n_shooting: int
            Number of nodes (second dim)
        bound_push: list | int | float
            The absolute minimal distance between the bound and the noised initial guess (if the originally generated
            initial guess is outside the bound-bound_push, this node is attributed the value bound-bound_push)
        parameters: dict
            Any extra parameters that is associated to the path condition
        """

        if n_shooting is None:
            raise RuntimeError("n_shooting must be specified to generate noised initial guess")
        self.n_shooting = n_shooting

        if bounds is None:
            raise RuntimeError("'bounds' must be specified to generate noised initial guess")

        # test if initial_guess is a np.array, tuple or list
        if isinstance(initial_guess, (np.ndarray, tuple, list)):
            self.init = InitialGuess(initial_guess, interpolation=interpolation, **parameters)

        if isinstance(initial_guess, InitialGuess):
            interpolation = initial_guess.type
        if interpolation == InterpolationType.ALL_POINTS:
            bounds.n_shooting = initial_guess.shape[1]

        self.bounds = bounds
        self.n_elements = self.bounds.min.shape[0]
        self.bounds.check_and_adjust_dimensions(self.n_elements, n_shooting)
        self.bound_push = bound_push

        self.seed = seed

        self._check_magnitude(magnitude)
        self.noise = None

        self._create_noise_matrix(
            initial_guess=initial_guess, interpolation=interpolation, magnitude_type=magnitude_type, **parameters
        )

        super(NoisedInitialGuess, self).__init__(
            initial_guess=self.noised_initial_guess,
            interpolation=interpolation
            if interpolation == InterpolationType.ALL_POINTS  # interpolation should always be done at each data point
            else InterpolationType.EACH_FRAME,
            **parameters,
        )

    def _check_magnitude(self, magnitude: list | int | float | np.ndarray):
        """
        Check noise magnitude type and shape

        Parameters
        ----------
        magnitude: list | int | float | np.ndarray
            The magnitude of the noised that must be applied between 0 and 1 (0 = no noise, 1 = continuous noise with a
            standard deviation of the size of the range defined between the bounds
        """

        if isinstance(magnitude, (int, float)):
            magnitude = (magnitude,)

        if isinstance(magnitude, (list, tuple)):
            magnitude = np.array(magnitude)

        if len(magnitude.shape) == 1:
            magnitude = magnitude[:, np.newaxis]

        if magnitude.shape[0] == 1:
            magnitude = np.repeat(magnitude, self.n_elements, axis=0)

        if magnitude.shape[0] != 1 and magnitude.shape[0] != self.n_elements:
            raise ValueError("magnitude must be a float or list of float of the size of states or controls")

        self.magnitude = magnitude

    def _create_noise_matrix(
        self,
        initial_guess: np.ndarray | list | tuple | float | Callable | PathCondition | InitialGuess = None,
        interpolation: InterpolationType = InterpolationType.CONSTANT,
        magnitude_type: MagnitudeType = MagnitudeType.RELATIVE,
        **parameters: Any,
    ):
        """
        Create the matrix of the initial guess + noise evaluated at each node
        """

        if isinstance(initial_guess, InitialGuess):
            tp = initial_guess
        else:
            tp = InitialGuess(initial_guess, interpolation=interpolation, **parameters)

        if tp.type == InterpolationType.EACH_FRAME:
            n_columns = self.n_shooting - 1  # As it will add 1 by itself later
        elif tp.type == InterpolationType.ALL_POINTS:
            n_columns = tp.shape[1] - 1  # As it will add 1 by itself later
        else:
            n_columns = self.n_shooting

        ns = n_columns + 1 if interpolation == InterpolationType.ALL_POINTS else self.n_shooting
        bounds_min_matrix = np.zeros((self.n_elements, ns))
        bounds_max_matrix = np.zeros((self.n_elements, ns))
        self.bounds.min.n_shooting = ns
        self.bounds.max.n_shooting = ns
        for shooting_point in range(ns):
            if shooting_point == ns - 1:
                bounds_min_matrix[:, shooting_point] = self.bounds.min.evaluate_at(shooting_point + 1)
                bounds_max_matrix[:, shooting_point] = self.bounds.max.evaluate_at(shooting_point + 1)
            else:
                bounds_min_matrix[:, shooting_point] = self.bounds.min.evaluate_at(shooting_point)
                bounds_max_matrix[:, shooting_point] = self.bounds.max.evaluate_at(shooting_point)

        if self.seed is not None:
            np.random.seed(self.seed)

        self.noise = (
            np.random.random((self.n_elements, ns)) * 2 - 1  # random noise
        ) * self.magnitude  # magnitude of the noise within the range defined by the bounds
        if magnitude_type == MagnitudeType.RELATIVE:
            self.noise *= bounds_max_matrix - bounds_min_matrix

        # building the noised initial guess
        if initial_guess is None:
            initial_guess_matrix = (bounds_min_matrix + bounds_max_matrix) / 2
        else:
            tp.check_and_adjust_dimensions(self.n_elements, n_columns)
            initial_guess_matrix = np.zeros((self.n_elements, ns))
            for shooting_point in range(ns):
                initial_guess_matrix[:, shooting_point] = tp.init.evaluate_at(shooting_point)

        init_instance = InitialGuess(
            initial_guess_matrix,
            interpolation=interpolation
            if interpolation == InterpolationType.ALL_POINTS
            else InterpolationType.EACH_FRAME,
        )

        self.noised_initial_guess = init_instance.init + self.noise
        for shooting_point in range(ns):
            too_small_index = np.where(
                self.noised_initial_guess[:, shooting_point] < bounds_min_matrix[:, shooting_point]
            )
            too_big_index = np.where(
                self.noised_initial_guess[:, shooting_point] > bounds_max_matrix[:, shooting_point]
            )
            self.noised_initial_guess[too_small_index, shooting_point] = (
                bounds_min_matrix[too_small_index, shooting_point] + self.bound_push
            )
            self.noised_initial_guess[too_big_index, shooting_point] = (
                bounds_max_matrix[too_big_index, shooting_point] - self.bound_push
            )


class InitialGuessList(UniquePerPhaseOptionList):
    """
    A list of InitialGuess if more than one is required

    Methods
    -------
    add(self, initial_guess: PathCondition | np.ndarray | list | tuple, **extra_arguments)
        Add a new initial guess to the list
    print(self)
        Print the InitialGuessList to the console
    _check_type_and_format_bounds(bounds, nb_phases)
        Check bounds type and format
    _check_type_and_format_magnitude(self, nb_phases)
        Check magnitude type and format
    _check_type_and_format_bound_push(self, nb_phases)
        Check bound_push type and format
    _check_type_and_format_seed(self, nb_phases)
        Check seed type and format
    _check_type_and_format_parameters(self, nb_phases)
        Check parameters type and format
    add_noise
        Add noise to each initial guesses from an InitialGuessList
    """

    def add(self, initial_guess: InitialGuess | np.ndarray | list | tuple = None, **extra_arguments: Any):
        """
        Add a new initial guess to the list

        Parameters
        ----------
        initial_guess: InitialGuess | np.ndarray | list | tuple
            The initial guess to add
        extra_arguments: dict
            Any parameters to pass to the Bounds
        """

        if isinstance(initial_guess, InitialGuess):
            self.copy(initial_guess)
        else:
            super(InitialGuessList, self)._add(initial_guess=initial_guess, option_type=InitialGuess, **extra_arguments)

    def print(self):
        """
        Print the InitialGuessList to the console
        """
        raise NotImplementedError("Printing of InitialGuessList is not ready yet")

    @staticmethod
    def _check_type_and_format_bounds(bounds, nb_phases):
        """
        Check bounds type and format

        Parameters
        ----------
        nb_phases
            The number of phases
        """
        if bounds is None:
            raise ValueError("bounds must be specified to generate noised initial guess")

        if len(bounds) != nb_phases:
            raise ValueError(f"Invalid size of 'bounds', 'bounds' must be size {nb_phases}")

        return bounds

    @staticmethod
    def _check_type_and_format_magnitude(magnitude, nb_phases):
        """
        Check magnitude type and format

        Parameters
        ----------
        nb_phases
            The number of phases
        """
        if magnitude is None:
            raise ValueError("'magnitude' must be specified to generate noised initial guess")

        if not isinstance(magnitude, (int, float, list, ndarray)):
            raise ValueError("'magnitude' must be an instance of int, float, list, or ndarray")

        if isinstance(magnitude, (int, float)):
            magnitude = [magnitude for j in range(nb_phases)]

        if isinstance(magnitude, list):
            if len(magnitude) == 1:
                magnitude = [magnitude[0] for j in range(nb_phases)]
            elif len(magnitude) != nb_phases:
                raise ValueError(f"Invalid size of 'magnitude', 'magnitude' as list must be size 1 or {nb_phases}")

        if isinstance(magnitude, ndarray):
            if magnitude.shape.__len__() > 1:
                # if todo: prepare the 2dimensional absolute_noise
                raise ValueError("'magnitude' must be a 1 dimension array'")
            if magnitude.shape == ():
                magnitude = magnitude[np.newaxis]
                magnitude = [magnitude[0] for j in range(nb_phases)]
            elif magnitude.shape[0] == 1:
                magnitude = [magnitude[0] for j in range(nb_phases)]
            elif magnitude.shape[0] != nb_phases:
                raise ValueError(f"Invalid size of 'magnitude', 'magnitude' as array must be size 1 or {nb_phases}")

        return magnitude

    @staticmethod
    def _check_type_and_format_bound_push(bound_push, nb_phases):
        """
        Check bound_push type and format

        Parameters
        ----------
        nb_phases
            The number of phases
        """
        if bound_push is None:
            raise ValueError("'bound_push' must be specified to generate noised initial guess")

        if not isinstance(bound_push, (int, float, list, ndarray)):
            raise ValueError("'bound_push' must be an instance of int, float, list or ndarray")

        if isinstance(bound_push, (float, int)):
            bound_push = [bound_push for j in range(nb_phases)]

        if isinstance(bound_push, list):
            if len(bound_push) == 1:
                bound_push = [bound_push[0] for j in range(nb_phases)]
            elif len(bound_push) != nb_phases:
                raise ValueError(f"Invalid size of 'bound_push', 'bound_push' as list must be size 1 or {nb_phases}")

        if isinstance(bound_push, ndarray):
            if bound_push.shape.__len__() > 1:
                # if todo: prepare the 2dimensional absolute_noise
                raise ValueError("'bound_push' must be a 1 dimension array'")
            if bound_push.shape == ():
                bound_push = bound_push[np.newaxis]
                bound_push = [bound_push[0] for j in range(nb_phases)]
            elif bound_push.shape[0] != nb_phases:
                raise ValueError(f"Invalid size of 'bound_push', 'bound_push' as array must be size 1 or {nb_phases}")

        return bound_push

    @staticmethod
    def _check_type_and_format_seed(seed, nb_phases):
        """
        Check seed type and format

        Parameters
        ----------
        nb_phases
            The number of phases
        """
        if seed is None:
            seed = [None for j in range(nb_phases)]

        if not isinstance(seed, (int, list)):
            raise ValueError("Seed must be an integer or a list of integer")

        if isinstance(seed, int):
            seed = [seed for j in range(nb_phases)]

        if isinstance(seed, list):
            if len(seed) == 1:
                seed = [seed[0] for j in range(nb_phases)]
            elif len(seed) != nb_phases:
                raise ValueError(f"Invalid size of 'seed', 'seed' as list must be size 1 or {nb_phases}")

        return seed

    def add_noise(
        self,
        bounds: BoundsList = None,
        n_shooting: int | List[int] | Tuple[int] = None,
        magnitude: list | int | float | np.ndarray = 1,
        magnitude_type: MagnitudeType = MagnitudeType.RELATIVE,
        bound_push: int | float | List[int] | List[float] | ndarray = 0.1,
        seed: int | List[int] = 1,
    ):
        """
        Add noise to each initial guesses from an InitialGuessList

        Parameters
        ----------
        bounds: BoundsList
            The bounds of each phase
        n_shooting: List[int] | int | Tuple[int]
            Number of nodes (second dim) per initial guess
        magnitude: list | int | float | np.ndarray
            The magnitude of the noised that must be applied between 0 and 1 (0 = no noise, 1 = continuous noise with a
            range defined between the bounds or between -magnitude and +magnitude for absolute noise
            If one value is given, applies this value to each initial guess
        magnitude_type: MagnitudeType
            The type of magnitude to apply : relative to the bounds or absolute
        bound_push: int | float | List[int] | List[float] | ndarray
            The absolute minimal distance between the bound and the noised initial guess (if the originally generated
            initial guess is outside the bound-bound_push, this node is attributed the value bound-bound_push).
            If one value is given, applies this value to each initial guess
        seed: int | List[int]
            The seed of the random generator
            If one value is given, applies this value to each initial guess
        """

        nb_phases = self.__len__()  # number of init guesses, i.e. number of phases

        if n_shooting is None:
            raise ValueError("n_shooting must be specified to generate noised initial guess")

        if n_shooting.__len__() != nb_phases:
            raise ValueError(f"Invalid size of 'n_shooting', 'n_shooting' must be size {nb_phases}")

        bounds = self._check_type_and_format_bounds(bounds, nb_phases)
        magnitude = self._check_type_and_format_magnitude(magnitude, nb_phases)
        bound_push = self._check_type_and_format_bound_push(bound_push, nb_phases)
        seed = self._check_type_and_format_seed(seed, nb_phases)

        for i in range(nb_phases):
            self.options[i][0] = NoisedInitialGuess(
                self[i],
                interpolation=self[i].type,
                bounds=bounds[i],
                n_shooting=n_shooting[i],
                bound_push=bound_push[i],
                seed=seed[i],
                magnitude=magnitude[i],
                magnitude_type=magnitude_type,
                **self[i].params,
            )<|MERGE_RESOLUTION|>--- conflicted
+++ resolved
@@ -595,118 +595,6 @@
         raise NotImplementedError("Printing of BoundsList is not ready yet")
 
 
-<<<<<<< HEAD
-=======
-class QAndQDotBounds(Bounds):
-    """
-    Specialized Bounds that reads a model to automatically extract q and qdot bounds
-    """
-
-    def __init__(
-        self,
-        bio_model: BiorbdModel,
-        dof_mappings: BiMapping | BiMappingList = None,
-    ):
-        """
-        Parameters
-        ----------
-        bio_model: BiorbdModel
-            A reference to the model
-        dof_mappings: BiMappingList
-            The mapping of q and qdot (if only q, then qdot = q)
-        """
-        if dof_mappings is None:
-            dof_mappings = {}
-
-        if bio_model.nb_quaternions > 0:
-            if "q" in dof_mappings and "qdot" not in dof_mappings:
-                raise RuntimeError(
-                    "It is not possible to provide a q_mapping but not a qdot_mapping if the model have quaternion"
-                )
-            elif "q" not in dof_mappings and "qdot" in dof_mappings:
-                raise RuntimeError(
-                    "It is not possible to provide a qdot_mapping but not a q_mapping if the model have quaternion"
-                )
-
-        if "q" not in dof_mappings:
-            dof_mappings["q"] = BiMapping(range(bio_model.nb_q), range(bio_model.nb_q))
-
-        if "qdot" not in dof_mappings:
-            if bio_model.nb_quaternions > 0:
-                dof_mappings["qdot"] = BiMapping(range(bio_model.nb_qdot), range(bio_model.nb_qdot))
-            else:
-                dof_mappings["qdot"] = dof_mappings["q"]
-
-        # todo: to be refactored and moved to BiorbdModel (as a method) so BioModel could be used directly
-        q_ranges = []
-        qdot_ranges = []
-        for i in range(bio_model.nb_segments):
-            segment = bio_model.segments[i]
-            q_ranges += [q_range for q_range in segment.QRanges()]
-            qdot_ranges += [qdot_range for qdot_range in segment.QDotRanges()]
-
-        x_min = [q_ranges[i].min() for i in dof_mappings["q"].to_first.map_idx] + [
-            qdot_ranges[i].min() for i in dof_mappings["qdot"].to_first.map_idx
-        ]
-        x_max = [q_ranges[i].max() for i in dof_mappings["q"].to_first.map_idx] + [
-            qdot_ranges[i].max() for i in dof_mappings["qdot"].to_first.map_idx
-        ]
-
-        super(QAndQDotBounds, self).__init__(min_bound=x_min, max_bound=x_max)
-
-
-class QAndQDotAndQDDotBounds(QAndQDotBounds):
-    """
-    Specialized Bounds that reads a model to automatically extract q, qdot and qddot bounds
-    """
-
-    def __init__(
-        self,
-        bio_model: BiorbdModel,
-        dof_mappings: BiMapping | BiMappingList = None,
-    ):
-        """
-        Parameters
-        ----------
-        bio_model: BiorbdModel
-            A reference to the model
-        dof_mappings: BiMappingList
-            The mapping of q and qdot (if only q, then qdot = q)
-        """
-
-        super(QAndQDotAndQDDotBounds, self).__init__(bio_model=bio_model, dof_mappings=dof_mappings)
-
-        if dof_mappings is None:
-            dof_mappings = {}
-
-        if "q" not in dof_mappings:
-            dof_mappings["q"] = BiMapping(range(bio_model.nb_q), range(bio_model.nb_q))
-
-        if "qdot" not in dof_mappings:
-            if bio_model.nb_quaternions > 0:
-                dof_mappings["qdot"] = BiMapping(range(bio_model.nb_qdot), range(bio_model.nb_qdot))
-            else:
-                dof_mappings["qdot"] = dof_mappings["q"]
-
-        if "qddot" not in dof_mappings:
-            if bio_model.nb_quaternions > 0:
-                dof_mappings["qddot"] = BiMapping(range(bio_model.nb_qddot), range(bio_model.nb_qddot))
-            else:
-                dof_mappings["qddot"] = dof_mappings["qdot"]
-
-        # todo: to be refactored and moved to BiorbdModel (as a method) so BioModel could be used directly
-        qddot_ranges = []
-        for i in range(bio_model.nb_segments):
-            segment = bio_model.segments[i]
-            qddot_ranges += [qddot_range for qddot_range in segment.QDDotRanges()]
-
-        x_min = [qddot_ranges[i].min() for i in dof_mappings["qddot"].to_first.map_idx]
-        x_max = [qddot_ranges[i].max() for i in dof_mappings["qddot"].to_first.map_idx]
-
-        self.concatenate(Bounds(x_min, x_max))
-
-
->>>>>>> d0f968b3
 class InitialGuess(OptionGeneric):
     """
     A placeholder for the initial guess
@@ -840,13 +728,8 @@
 
     def add_noise(
         self,
-<<<<<<< HEAD
         bounds: Union[Bounds, BoundsList] = None,
-        magnitude: Union[list, int, float, np.ndarray] = 1,
-=======
-        bounds: Bounds | BoundsList | QAndQDotBounds = None,
         magnitude: list | int | float | np.ndarray = 1,
->>>>>>> d0f968b3
         magnitude_type: MagnitudeType = MagnitudeType.RELATIVE,
         n_shooting: int = None,
         bound_push: list | int | float = 0.1,
@@ -857,11 +740,7 @@
 
         Parameters
         ----------
-<<<<<<< HEAD
         bounds: Bounds | BoundsList
-=======
-        bounds: Bounds | BoundsList | QAndQDotBounds
->>>>>>> d0f968b3
             The bounds
         magnitude: list | int | float | np.ndarray
             The magnitude of the noised that must be applied between 0 and 1 (0 = no noise, 1 = continuous noise with a
@@ -920,13 +799,8 @@
         self,
         initial_guess: np.ndarray | list | tuple | float | Callable | PathCondition | InitialGuess = None,
         interpolation: InterpolationType = InterpolationType.CONSTANT,
-<<<<<<< HEAD
         bounds: Union[Bounds, BoundsList] = None,
-        magnitude: Union[list, int, float, np.ndarray] = 1,
-=======
-        bounds: Bounds | BoundsList | QAndQDotBounds = None,
         magnitude: list | int | float | np.ndarray = 1,
->>>>>>> d0f968b3
         magnitude_type: MagnitudeType = MagnitudeType.RELATIVE,
         n_shooting: int = None,
         bound_push: list | int | float = 0.1,
@@ -940,11 +814,7 @@
             The initial guess
         init_interpolation: InterpolationType
             The type of interpolation of the initial guess
-<<<<<<< HEAD
         bounds: Bounds | BoundsList
-=======
-        bounds: Bounds | BoundsList | QAndQDotBounds
->>>>>>> d0f968b3
             The bounds
         magnitude: list | int | float | np.ndarray
             The magnitude of the noised that must be applied between 0 and 1 (0 = no noise, 1 = continuous noise with a
