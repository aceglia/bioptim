from typing import Callable, Any
from casadi import horzcat, MX_eye, jacobian, Function, MX, vertcat

from .constraints import PenaltyOption
from .objective_functions import ObjectiveFunction
from ..limits.penalty import PenaltyFunctionAbstract, PenaltyController
from ..misc.enums import Node, PenaltyType
from ..misc.fcn_enum import FcnEnum
from ..misc.options import UniquePerPhaseOptionList
from ..misc.mapping import BiMapping
from ..interfaces.stochastic_bio_model import StochasticBioModel


class MultinodePenalty(PenaltyOption):
    """
    A placeholder for a multinode constraints

    Attributes
    ----------
    weight: float
        The weight of the cost function
    quadratic: bool
        If the objective function is quadratic
    nodes_phase: tuple[int, ...]
        The index of the phase for the corresponding node in nodes
    nodes: tuple[int | Node, ...]
        The nodes on which the penalty will be computed on
    dt: float
        The delta time
    node_idx: int
        The index of the node in nlp pre
    multinode_penalty: Callable | Any
        The nature of the cost function is the binode penalty
    penalty_type: PenaltyType
        If the penalty is from the user or from bioptim (implicit or internal)
    """

    def __init__(
        self,
        _multinode_penalty_fcn: Any | type,
        nodes: tuple[int | Node, ...],
        nodes_phase: tuple[int, ...],
        multinode_penalty: Any | Callable = None,
        custom_function: Callable = None,
        **params: Any,
    ):
        if not isinstance(multinode_penalty, _multinode_penalty_fcn):
            custom_function = multinode_penalty
            multinode_penalty = _multinode_penalty_fcn.CUSTOM

        super(MultinodePenalty, self).__init__(penalty=multinode_penalty, custom_function=custom_function, **params)

        for node in nodes:
            if node not in (Node.START, Node.MID, Node.PENULTIMATE, Node.END):
                if not isinstance(node, int):
                    raise ValueError(
                        "Multinode penalties only works with Node.START, Node.MID, "
                        "Node.PENULTIMATE, Node.END or a node index (int)."
                    )
        for phase in nodes_phase:
            if not isinstance(phase, int):
                raise ValueError("nodes_phase should be all positive integers corresponding to the phase index")

        if len(nodes) != len(nodes_phase):
            raise ValueError("Each of the nodes must have a corresponding nodes_phase")

        self.multinode_penalty = True

        self.nodes_phase = nodes_phase
        self.nodes = nodes
        self.node = Node.MULTINODES
        self.dt = 1
        self.node_idx = [0]
        self.all_nodes_index = []  # This is filled when nodes are collapsed as actual time indices
        self.penalty_type = PenaltyType.INTERNAL

    def _get_pool_to_add_penalty(self, ocp, nlp):
        raise NotImplementedError("This is an abstract method and should be implemented by child")

    def _add_penalty_to_pool(self, controller: list[PenaltyController, PenaltyController]):
        if not isinstance(controller, (list, tuple)):
            raise RuntimeError(
                "_add_penalty for multinode_penalty function was called without a list while it should not"
            )

        ocp = controller[0].ocp
        nlp = controller[0].get_nlp
        pool = self._get_pool_to_add_penalty(ocp, nlp)
        pool[self.list_index] = self

    def ensure_penalty_sanity(self, ocp, nlp):
        pool = self._get_pool_to_add_penalty(ocp, nlp)

        if self.list_index < 0:
            for i, j in enumerate(pool):
                if not j:
                    self.list_index = i
                    return
            else:
                pool.append([])
                self.list_index = len(pool) - 1
        else:
            while self.list_index >= len(pool):
                pool.append([])
            pool[self.list_index] = []


class MultinodePenaltyFunctions(PenaltyFunctionAbstract):
    """
    Internal implementation of the phase transitions
    """

    class Functions:
        """
        Implementation of all the Multinode Constraint
        """

        @staticmethod
        def states_equality(
            penalty,
            controllers: list[PenaltyController, ...],
            key: str = "all",
            states_mapping: list[BiMapping, ...] = None,
        ):
            """
            The most common continuity function, that is state before equals state after

            Parameters
            ----------
            penalty : MultinodePenalty
                A reference to the penalty
            controllers: list
                The penalty node elements
            states_mapping: list
                A list of the mapping for the states between nodes. It should provide a mapping between 0 and i, where
                the first (0) link the controllers[0].state to a number of values using to_second. Thereafter, the
                to_first is used sequentially for all the controllers (meaning controllers[1] uses the
                states_mapping[0].to_first. Therefore, the dimension of the states_mapping
                should be 'len(controllers) - 1'

            Returns
            -------
            The difference between the state after and before
            """

            MultinodePenaltyFunctions.Functions._prepare_controller_cx(controllers)
            states_mapping = MultinodePenaltyFunctions.Functions._prepare_states_mapping(controllers, states_mapping)

            ctrl_0 = controllers[0]
            states_0 = states_mapping[0].to_second.map(ctrl_0.states[key].cx)
            out = ctrl_0.cx.zeros(states_0.shape)
            for i in range(1, len(controllers)):
                ctrl_i = controllers[i]
                states_i = states_mapping[i - 1].to_first.map(ctrl_i.states[key].cx)

                if states_0.shape != states_i.shape:
                    raise RuntimeError(
                        f"Continuity can't be established since the number of x to be matched is {states_0.shape} in "
                        f"the pre-transition phase and {states_i.shape} post-transition phase. Please use a custom "
                        f"transition or supply states_mapping"
                    )

                out += states_0 - states_i

            return out

        @staticmethod
        def controls_equality(penalty, controllers: list[PenaltyController, ...], key: str = "all"):
            """
            The controls before equals controls after

            Parameters
            ----------
            penalty : MultinodePenalty
                A reference to the penalty
            controllers: list[PenaltyController, ...]
                    The penalty node elements

            Returns
            -------
            The difference between the controls after and before
            """

            MultinodePenaltyFunctions.Functions._prepare_controller_cx(controllers)

            ctrl_0 = controllers[0]
            controls_0 = ctrl_0.controls[key].cx
            out = ctrl_0.cx.zeros(controls_0.shape)
            for i in range(1, len(controllers)):
                ctrl_i = controllers[i]
                controls_i = ctrl_i.controls[key].cx

                if controls_0.shape != controls_i.shape:
                    raise RuntimeError(
                        f"Continuity can't be established since the number of x to be matched is {controls_0.shape} in "
                        f"the pre-transition phase and {controls_i.shape} post phase. Please use a custom "
                        f"multi_node"
                    )

                out += controls_0 - controls_i

            return out

        @staticmethod
        def stochastic_equality(
            penalty,
            controllers: list[PenaltyController, ...],
            key: str = "all",
        ):
            """
            The most common continuity function, that is the covariance before equals covariance after for stochastic ocp

            Parameters
            ----------
            penalty : MultinodePenalty
                A reference to the penalty
            controllers: list
                The penalty node elements

            Returns
            -------
            The difference between the state after and before
            """

            MultinodePenaltyFunctions.Functions._prepare_controller_cx(controllers)

            ctrl_0 = controllers[0]
            stochastic_0 = ctrl_0.stochastic_variables[key].cx
            out = ctrl_0.cx.zeros(stochastic_0.shape)
            for i in range(1, len(controllers)):
                ctrl_i = controllers[i]
                stochastic_i = ctrl_i.stochastic_variables[key].cx

                if stochastic_0.shape != stochastic_i.shape:
                    raise RuntimeError(
                        f"Continuity can't be established since the number of x to be matched is {stochastic_0.shape} in "
                        f"the pre-transition phase and {stochastic_i.shape} post-transition phase. Please use a custom "
                        f"transition or supply states_mapping"
                    )

                out += stochastic_0 - stochastic_i

            return out

        @staticmethod
        def com_equality(penalty, controllers: list[PenaltyController, ...]):
            """
            The centers of mass are equals for the specified phases and the specified nodes

            Parameters
            ----------
            penalty : MultinodePenalty
                A reference to the penalty
            controllers: list[PenaltyController, ...]
                    The penalty node elements

            Returns
            -------
            The difference between the state after and before
            """

            MultinodePenaltyFunctions.Functions._prepare_controller_cx(controllers)

            com_0 = controllers[0].model.center_of_mass(controllers[0].states["q"].cx)

            out = controllers[0].cx.zeros((3, 1))
            for i in range(1, len(controllers)):
                com_i = controllers[i].model.center_of_mass(controllers[i].states["q"].cx)
                out += com_0 - com_i

            return out

        @staticmethod
        def com_velocity_equality(penalty, controllers: list[PenaltyController, ...]):
            """
            The centers of mass velocity are equals for the specified phases and the specified nodes

            Parameters
            ----------
            penalty : MultinodePenalty
                A reference to the penalty
            controllers: list[PenaltyController, ...]
                    The penalty node elements

            Returns
            -------
            The difference between the state after and before
            """

            MultinodePenaltyFunctions.Functions._prepare_controller_cx(controllers)

            com_dot_0 = controllers[0].model.center_of_mass_velocity(
                controllers[0].states["q"].cx, controllers[0].states["qdot"].cx
            )

            out = controllers[0].cx.zeros((3, 1))
            for i in range(1, len(controllers)):
                com_dot_i = controllers[i].model.center_of_mass_velocity(
                    controllers[i].states["q"].cx, controllers[i].states["qdot"].cx
                )
                out += com_dot_0 - com_dot_i

            return out

        @staticmethod
        def time_equality(penalty, controllers: list[PenaltyController, PenaltyController]):
            """
            The duration of one phase must be the same as the duration of another phase

            Parameters
            ----------
            penalty : MultinodePenalty
                A reference to the phase penalty
            controllers: list[PenaltyController, PenaltyController]
                    The penalty node elements

            Returns
            -------
            The difference between the duration of the phases
            """

            MultinodePenaltyFunctions.Functions._prepare_controller_cx(controllers)

            def get_time_parameter_idx(controller: PenaltyController, i_phase):
                time_idx = None
                for i in range(controller.parameters.cx.shape[0]):
                    param_name = controller.parameters.cx[i].name()
                    if param_name == "time_phase_" + str(controller.phase_idx):
                        time_idx = controller.phase_idx
                if time_idx is None:
                    raise RuntimeError(
                        f"Time penalty can't be established since the {i_phase}th phase has no time parameter. "
                        f"\nTime parameter can be added with : "
                        f"\nobjective_functions.add(ObjectiveFcn.[Mayer or Lagrange].MINIMIZE_TIME) or "
                        f"\nwith constraints.add(ConstraintFcn.TIME_CONSTRAINT)."
                    )
                return time_idx

            time_idx = [get_time_parameter_idx(controller, i) for i, controller in enumerate(controllers)]

            time_0 = controllers[0].parameters.cx[time_idx[0]]
            out = controllers[0].cx.zeros((1, 1))
            for i in range(1, len(controllers)):
                time_i = controllers[i].parameters.cx[time_idx[i]]
                out += time_0 - time_i

            return out

        @staticmethod
        def stochastic_helper_matrix_explicit(
            penalty,
            controllers: list[PenaltyController, PenaltyController],
        ):
            """
            This functions constrain the helper matrix to its actual value as in Gillis 2013.
            It is explained in more details here: https://doi.org/10.1109/CDC.2013.6761121
            0 = df/dz - dg/dz @ M
            Note that here, we assume that the only z (collocation states) is the next interval states, therefore M is
            not computed at the same node as the other values.

            Parameters
            ----------
            penalty : MultinodePenalty
                A reference to the phase penalty
            controllers: list[PenaltyController, PenaltyController]
            """

            if not controllers[0].get_nlp.is_stochastic:
                raise RuntimeError("This function is only valid for stochastic problems")
            if controllers[0].phase_idx != controllers[1].phase_idx:
                raise RuntimeError("For this constraint to make sens, the two nodes must belong to the same phase.")

            dt = controllers[0].tf / controllers[0].ns

            M_matrix = StochasticBioModel.reshape_to_matrix(
                controllers[0].stochastic_variables["m"].cx_start, controllers[0].model.matrix_shape_m
            )

<<<<<<< HEAD
            dx = dynamics(
                controllers[0].time.cx,
=======
            dx = controllers[0].extra_dynamics(0)(
>>>>>>> 2f1e6e5e
                controllers[0].states.cx_start,
                controllers[0].controls.cx_start,
                controllers[0].parameters.cx_start,
                controllers[0].stochastic_variables.cx_start,
            )

            DdZ_DX_fun = Function(
                "DdZ_DX_fun",
                [
                    controllers[0].time.cx,
                    controllers[0].states.cx_start,
                    controllers[0].controls.cx_start,
                    controllers[0].parameters.cx_start,
                    controllers[0].stochastic_variables.cx_start,
                    controllers[0].model.motor_noise_sym,
                    controllers[0].model.sensory_noise_sym,
                ],
                [jacobian(dx, controllers[0].states.cx_start)],
            )

            DdZ_DX = DdZ_DX_fun(
                controllers[1].time.cx,
                controllers[1].states.cx_start,
                controllers[1].controls.cx_start,
                controllers[1].parameters.cx_start,
                controllers[1].stochastic_variables.cx_start,
                controllers[1].model.motor_noise_magnitude,
                controllers[1].model.sensory_noise_magnitude,
            )

            DG_DZ = MX_eye(DdZ_DX.shape[0]) - DdZ_DX * dt / 2

            val = M_matrix @ DG_DZ - MX_eye(M_matrix.shape[0])

            out_vector = StochasticBioModel.reshape_to_vector(val)
            return out_vector

        @staticmethod
        def stochastic_helper_matrix_implicit(
            penalty,
            controllers: list[PenaltyController, PenaltyController],
        ):
            """
            This functions constrain the helper matrix to its actual value as in Gillis 2013.
            It is explained in more details here: https://doi.org/10.1109/CDC.2013.6761121
            0 = df/dz - dg/dz @ M
            Note that here, we assume that the only z (collocation states) is the next interval states, therefore M is
            not computed at the same node as the other values.

            Parameters
            ----------
            penalty : MultinodePenalty
                A reference to the phase penalty
            controllers: list[PenaltyController, PenaltyController]
                    The penalty node elements
            """
            if not controllers[0].get_nlp.is_stochastic:
                raise RuntimeError("This function is only valid for stochastic problems")
            if controllers[0].phase_idx != controllers[1].phase_idx:
                raise RuntimeError("For this constraint to make sens, the two nodes must belong to the same phase.")

            dt = controllers[0].tf / controllers[0].ns

            # TODO: Charbie -> This is only True for x=[q, qdot], u=[tau] (have to think on how to generalize it)
            nu = controllers[0].model.nb_q - controllers[0].model.nb_root
            m_matrix = StochasticBioModel.reshape_to_matrix(
                controllers[0].stochastic_variables["m"].cx_start, controllers[0].model.matrix_shape_m
            )
            a_plus_matrix = StochasticBioModel.reshape_to_matrix(
                controllers[1].stochastic_variables["a"].cx_start, controllers[1].model.matrix_shape_a
            )

            DG_DZ = MX_eye(a_plus_matrix.shape[0]) - a_plus_matrix * dt / 2

            val = m_matrix @ DG_DZ - MX_eye(2 * nu)

            out_vector = StochasticBioModel.reshape_to_vector(val)
            return out_vector

        @staticmethod
        def stochastic_covariance_matrix_continuity_implicit(
            penalty,
            controllers: list[PenaltyController, PenaltyController],
        ):
            """
            This functions allows to implicitly integrate the covariance matrix.
            P_k+1 = M_k @ (dg/dx @ P @ dg/dx + dg/dw @ sigma_w @ dg/dw) @ M_k
            """
            # TODO: Charbie -> This is only True for x=[q, qdot], u=[tau] (have to think on how to generalize it)

            if not controllers[0].get_nlp.is_stochastic:
                raise RuntimeError("This function is only valid for stochastic problems")

            cov_matrix = StochasticBioModel.reshape_to_matrix(
                controllers[0].stochastic_variables["cov"].cx_start, controllers[0].model.matrix_shape_cov
            )
            cov_matrix_next = StochasticBioModel.reshape_to_matrix(
                controllers[1].stochastic_variables["cov"].cx_start, controllers[1].model.matrix_shape_cov
            )
            a_matrix = StochasticBioModel.reshape_to_matrix(
                controllers[0].stochastic_variables["a"].cx_start, controllers[0].model.matrix_shape_a
            )
            c_matrix = StochasticBioModel.reshape_to_matrix(
                controllers[0].stochastic_variables["c"].cx_start, controllers[0].model.matrix_shape_c
            )
            m_matrix = StochasticBioModel.reshape_to_matrix(
                controllers[0].stochastic_variables["m"].cx_start, controllers[0].model.matrix_shape_m
            )

            sigma_w = vertcat(controllers[0].model.sensory_noise_magnitude, controllers[0].model.motor_noise_magnitude)
            dt = controllers[0].tf / controllers[0].ns
            dg_dw = -dt * c_matrix
            dg_dx = -MX_eye(a_matrix.shape[0]) - dt / 2 * a_matrix

            cov_next_computed = m_matrix @ (dg_dx @ cov_matrix @ dg_dx.T + dg_dw @ sigma_w @ dg_dw.T) @ m_matrix.T
            cov_implicit_deffect = cov_next_computed - cov_matrix_next

            out_vector = StochasticBioModel.reshape_to_vector(cov_implicit_deffect)
            return out_vector

        @staticmethod
        def stochastic_df_dw_implicit(
            penalty,
            controllers: list[PenaltyController],
        ):
            """
            This function constrains the stochastic matrix C to its actual value which is
            C = df/dw
            """
            # TODO: Charbie -> This is only True for x=[q, qdot], u=[tau] (have to think on how to generalize it)

            if not controllers[0].get_nlp.is_stochastic:
                raise RuntimeError("This function is only valid for stochastic problems")

            dt = controllers[0].tf / controllers[0].ns

            nb_root = controllers[0].model.nb_root
            nu = controllers[0].model.nb_q - controllers[0].model.nb_root

            c_matrix = StochasticBioModel.reshape_to_matrix(
                controllers[0].stochastic_variables["c"].cx_start, controllers[0].model.matrix_shape_c
            )

            q_root = MX.sym("q_root", nb_root, 1)
            q_joints = MX.sym("q_joints", nu, 1)
            qdot_root = MX.sym("qdot_root", nb_root, 1)
            qdot_joints = MX.sym("qdot_joints", nu, 1)
            tau_joints = MX.sym("tau_joints", nu, 1)
            parameters_sym = MX.sym("parameters_sym", controllers[0].parameters.shape, 1)
            stochastic_sym = MX.sym("stochastic_sym", controllers[0].stochastic_variables.shape, 1)

<<<<<<< HEAD
            dx = dynamics(
                controllers[0].time,
=======
            dx = controllers[0].extra_dynamics(0)(
>>>>>>> 2f1e6e5e
                vertcat(q_root, q_joints, qdot_root, qdot_joints),  # States
                tau_joints,
                parameters_sym,
                stochastic_sym,
            )

            non_root_index = list(range(nb_root, nb_root + nu)) + list(
                range(nb_root + nu + nb_root, nb_root + nu + nb_root + nu)
            )

            DF_DW_fun = Function(
                "DF_DW_fun",
                [
                    controllers[0].time,
                    q_root,
                    q_joints,
                    qdot_root,
                    qdot_joints,
                    tau_joints,
                    parameters_sym,
                    stochastic_sym,
                    controllers[0].model.motor_noise_sym,
                    controllers[0].model.sensory_noise_sym,
                ],
                [
                    jacobian(
                        dx[non_root_index],
                        vertcat(controllers[0].model.motor_noise_sym, controllers[0].model.sensory_noise_sym),
                    )
                ],
            )

            DF_DW = DF_DW_fun(
                controllers[0].time,
                controllers[0].states["q"].cx_start[:nb_root],
                controllers[0].states["q"].cx_start[nb_root:],
                controllers[0].states["qdot"].cx_start[:nb_root],
                controllers[0].states["qdot"].cx_start[nb_root:],
                controllers[0].controls["tau"].cx_start,
                controllers[0].parameters.cx_start,
                controllers[0].stochastic_variables.cx_start,
                controllers[0].model.motor_noise_magnitude,
                controllers[0].model.sensory_noise_magnitude,
            )
            DF_DW_plus = DF_DW_fun(
                controllers[1].time,
                controllers[1].states["q"].cx_start[:nb_root],
                controllers[1].states["q"].cx_start[nb_root:],
                controllers[1].states["qdot"].cx_start[:nb_root],
                controllers[1].states["qdot"].cx_start[nb_root:],
                controllers[1].controls.cx_start,
                controllers[1].parameters.cx_start,
                controllers[1].stochastic_variables.cx_start,
                controllers[1].model.motor_noise_magnitude,
                controllers[1].model.sensory_noise_magnitude,
            )

            out = c_matrix - (-(DF_DW + DF_DW_plus) / 2 * dt)

            out_vector = StochasticBioModel.reshape_to_vector(out)
            return out_vector

        @staticmethod
        def custom(penalty, controllers: list[PenaltyController, PenaltyController], **extra_params):
            """
            Calls the custom transition function provided by the user

            Parameters
            ----------
            penalty: MultinodePenalty
                A reference to the penalty
            controllers: list[PenaltyController, PenaltyController]
                    The penalty node elements

            Returns
            -------
            The expected difference between the last and first node provided by the user
            """

            MultinodePenaltyFunctions.Functions._prepare_controller_cx(controllers)
            return penalty.custom_function(controllers, **extra_params)

        @staticmethod
        def _prepare_controller_cx(controllers: list[PenaltyController, ...]):
            """
            Prepare the current_cx_to_get for each of the controller. Basically it finds if this penalty as more than
            one usage. If it does, it increments a counter of the cx used, up to the maximum. On assume_phase_dynamics
            being False, this is useless, as all the penalties uses cx_start.
            """
            existing_phases = []
            for controller in controllers:
                controller.cx_index_to_get = sum([i == controller.phase_idx for i in existing_phases])
                existing_phases.append(controller.phase_idx)

        @staticmethod
        def _prepare_states_mapping(controllers: list[PenaltyController, ...], states_mapping: list[BiMapping, ...]):
            """
            Prepare a new state_mappings if None is sent. Otherwise, it simply returns the current states_mapping

            Parameters
            ----------
            controllers: list
                The penalty node elements
            states_mapping: list
                A list of the mapping for the states between nodes. It should provide a mapping between 0 and i, where
                the first (0) link the controllers[0].state to a number of values using to_second. Thereafter, the
                to_first is used sequentially for all the controllers (meaning controllers[1] uses the
                states_mapping[0].to_first. Therefore, the dimension of the states_mapping
                should be 'len(controllers) - 1'
            """

            if states_mapping is None:
                states_mapping = []
                for controller in controllers:
                    states_mapping.append(BiMapping(range(controller.states.shape), range(controller.states.shape)))
            else:
                if not isinstance(states_mapping, (list, tuple)) and len(controllers) == 2:
                    states_mapping = [states_mapping]

            return states_mapping


class MultinodePenaltyFcn(FcnEnum):
    """
    Selection of valid multinode penalty functions
    """

    STATES_EQUALITY = (MultinodePenaltyFunctions.Functions.states_equality,)
    CONTROLS_EQUALITY = (MultinodePenaltyFunctions.Functions.controls_equality,)
    CUSTOM = (MultinodePenaltyFunctions.Functions.custom,)
    COM_EQUALITY = (MultinodePenaltyFunctions.Functions.com_equality,)
    COM_VELOCITY_EQUALITY = (MultinodePenaltyFunctions.Functions.com_velocity_equality,)
    TIME_CONSTRAINT = (MultinodePenaltyFunctions.Functions.time_equality,)

    @staticmethod
    def get_type():
        """
        Returns the type of the penalty
        """

        return MultinodePenaltyFunctions


class MultinodePenaltyList(UniquePerPhaseOptionList):
    """
    A list of Multtnode penalty

    Methods
    -------
    add(self, transition: Callable | PhaseTransitionFcn, phase: int = -1, **extra_arguments)
        Add a new MultinodePenalty to the list
    print(self)
        Print the MultinodeConstraintList to the console
    prepare_multinode_penalties(self, ocp) -> list
        Configure all the multinode penalties and put them in a list
    """

    def print(self):
        raise NotImplementedError("Print is not implemented for MultinodePenaltyList")

    def add(
        self,
        multinode_penalty: Any,
        option_type: type = None,
        _multinode_penalty_fcn: type | Any = None,
        **extra_arguments: Any,
    ):
        """
        Add a new MultinodePenalty to the list

        Parameters
        ----------
        multinode_penalty: Callable | MultinodePenaltyFcn
            The chosen phase transition
        option_type
             If the option is MultinodeConstraints
        _multinode_penalty_fcn:
            This is for the hack. We must know which kind of MultinodePenaltyFcn we are currently dealing with
        extra_arguments: dict
            Any parameters to pass to Constraint
        """

        if not isinstance(multinode_penalty, _multinode_penalty_fcn):
            extra_arguments["custom_function"] = multinode_penalty
            multinode_penalty = _multinode_penalty_fcn.CUSTOM

        if "phase" in extra_arguments.keys():
            phase = extra_arguments["phase"]
            del extra_arguments["phase"]
        else:
            phase = -1

        super(MultinodePenaltyList, self)._add(
            option_type=option_type, multinode_penalty=multinode_penalty, phase=phase, **extra_arguments
        )

    def add_or_replace_to_penalty_pool(self, ocp):
        """
        Configure all the multinode penalties and put them in a list

        Parameters
        ----------
        ocp: OptimalControlProgram
            A reference to the ocp

        Returns
        -------
        The list of all the multinode penalties prepared
        """

        for mnc in self:
            for phase in mnc.nodes_phase:
                if phase < 0 or phase >= ocp.n_phases:
                    raise ValueError("nodes_phase of the multinode_penalty must be between 0 and number of phases")

            node_names = [
                f"Phase {phase} node {node.name if isinstance(node, Node) else node}, "
                for node, phase in zip(mnc.nodes, mnc.nodes_phase)
            ]
            mnc.name = "".join(("Multinode: ", *node_names))[:-2]

            if mnc.weight:
                mnc.base = ObjectiveFunction.MayerFunction

            # TODO this only adds, it does not replace
            mnc.list_index = -1
            mnc.add_or_replace_to_penalty_pool(ocp, ocp.nlp[mnc.nodes_phase[0]])<|MERGE_RESOLUTION|>--- conflicted
+++ resolved
@@ -1,5 +1,5 @@
 from typing import Callable, Any
-from casadi import horzcat, MX_eye, jacobian, Function, MX, vertcat
+from casadi import MX_eye, jacobian, Function, MX, vertcat
 
 from .constraints import PenaltyOption
 from .objective_functions import ObjectiveFunction
@@ -376,12 +376,8 @@
                 controllers[0].stochastic_variables["m"].cx_start, controllers[0].model.matrix_shape_m
             )
 
-<<<<<<< HEAD
-            dx = dynamics(
+            dx = controllers[0].extra_dynamics(0)(
                 controllers[0].time.cx,
-=======
-            dx = controllers[0].extra_dynamics(0)(
->>>>>>> 2f1e6e5e
                 controllers[0].states.cx_start,
                 controllers[0].controls.cx_start,
                 controllers[0].parameters.cx_start,
@@ -533,12 +529,8 @@
             parameters_sym = MX.sym("parameters_sym", controllers[0].parameters.shape, 1)
             stochastic_sym = MX.sym("stochastic_sym", controllers[0].stochastic_variables.shape, 1)
 
-<<<<<<< HEAD
-            dx = dynamics(
+            dx = controllers[0].extra_dynamics(0)(
                 controllers[0].time,
-=======
-            dx = controllers[0].extra_dynamics(0)(
->>>>>>> 2f1e6e5e
                 vertcat(q_root, q_joints, qdot_root, qdot_joints),  # States
                 tau_joints,
                 parameters_sym,
