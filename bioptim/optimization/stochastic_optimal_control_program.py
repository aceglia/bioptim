from typing import Callable, Any

from .non_linear_program import NonLinearProgram as NLP
from ..dynamics.configure_problem import DynamicsList, Dynamics
from ..dynamics.ode_solver import OdeSolver
from ..dynamics.configure_problem import ConfigureProblem
from ..interfaces.stochastic_bio_model import StochasticBioModel
from ..limits.constraints import (
    ConstraintFcn,
    ConstraintList,
    Constraint,
    ParameterConstraintList,
)
from ..limits.phase_transition import PhaseTransitionList, PhaseTransition, PhaseTransitionFcn
from ..limits.multinode_constraint import MultinodeConstraintList, MultinodeConstraintFcn
from ..limits.multinode_objective import MultinodeObjectiveList
from ..limits.objective_functions import ObjectiveList, Objective, ParameterObjectiveList
from ..limits.path_conditions import BoundsList
from ..limits.path_conditions import InitialGuessList
from ..misc.enums import Node, ControlType
from ..misc.mapping import BiMappingList, Mapping, NodeMappingList, BiMapping
from ..optimization.parameters import ParameterList
from ..optimization.problem_type import SocpType
from ..optimization.optimal_control_program import OptimalControlProgram
from ..optimization.variable_scaling import VariableScalingList


class StochasticOptimalControlProgram(OptimalControlProgram):
    """
    The main class to define a stochastic ocp. This class prepares the full program and gives all
    the needed interface to modify and solve the program
    """

    def __init__(
        self,
        bio_model: list | tuple | StochasticBioModel,
        dynamics: Dynamics | DynamicsList,
        n_shooting: int | list | tuple,
        phase_time: int | float | list | tuple,
        x_bounds: BoundsList = None,
        u_bounds: BoundsList = None,
        s_bounds: BoundsList = None,
        x_init: InitialGuessList | None = None,
        u_init: InitialGuessList | None = None,
        s_init: InitialGuessList | None = None,
        objective_functions: Objective | ObjectiveList = None,
        constraints: Constraint | ConstraintList = None,
        parameters: ParameterList = None,
        parameter_bounds: BoundsList = None,
        parameter_init: InitialGuessList = None,
        parameter_objectives: ParameterObjectiveList = None,
        parameter_constraints: ParameterConstraintList = None,
        external_forces: list[list[Any], ...] | tuple[list[Any], ...] = None,
        control_type: ControlType | list = ControlType.CONSTANT,
        variable_mappings: BiMappingList = None,
        time_phase_mapping: BiMapping = None,
        node_mappings: NodeMappingList = None,
        plot_mappings: Mapping = None,
        phase_transitions: PhaseTransitionList = None,
        multinode_constraints: MultinodeConstraintList = None,
        multinode_objectives: MultinodeObjectiveList = None,
        x_scaling: VariableScalingList = None,
        xdot_scaling: VariableScalingList = None,
        u_scaling: VariableScalingList = None,
        s_scaling: VariableScalingList = None,
        state_continuity_weight: float = None,
        n_threads: int = 1,
        use_sx: bool = False,
        skip_continuity: bool = False,
        assume_phase_dynamics: bool = False,
        integrated_value_functions: dict[str, Callable] = None,
        problem_type=SocpType.TRAPEZOIDAL_IMPLICIT,
        **kwargs,
    ):
        """ """

        if not isinstance(problem_type, SocpType.COLLOCATION):
            if "n_thread" in kwargs:
                if kwargs["n_thread"] != 1:
                    raise ValueError(
                        "Multi-threading is not possible yet while solving a trapezoidal stochastic ocp."
                        "n_thread is set to 1 by default."
                    )
        self.n_threads = n_threads

        if "ode_solver" in kwargs:
            raise ValueError(
                "The ode_solver cannot be defined for a stochastic ocp. The value is chosen based on the type of problem solved:"
                "\n- TRAPEZOIDAL_EXPLICIT: OdeSolver.TRAPEZOIDAL(), "
                "\n- TRAPEZOIDAL_IMPLICIT: OdeSolver.TRAPEZOIDAL(), "
                "\n- COLLOCATION: OdeSolver.COLLOCATION(method=problem_type.method, polynomial_degree=problem_type.polynomial_degree)"
            )

        if not isinstance(problem_type, SocpType.COLLOCATION):
            if "assume_phase_dynamics" in kwargs:
                if kwargs["assume_phase_dynamics"]:
                    raise ValueError(
                        "The dynamics cannot be assumed to be the same between nodes with a trapezoidal stochastic ocp."
                        "assume_phase_dynamics is set to False by default."
                    )
        self.assume_phase_dynamics = assume_phase_dynamics

        self._check_bioptim_version()

        bio_model = self._initialize_model(bio_model)
<<<<<<< HEAD
=======

        if isinstance(problem_type, SocpType.TRAPEZOIDAL_IMPLICIT) or isinstance(
            problem_type, SocpType.TRAPEZOIDAL_EXPLICIT
        ):
            ode_solver = OdeSolver.TRAPEZOIDAL()
        elif isinstance(problem_type, SocpType.COLLOCATION):
            ode_solver = OdeSolver.COLLOCATION(
                method=problem_type.method, polynomial_degree=problem_type.polynomial_degree
            )
>>>>>>> 2f1e6e5e

        self._set_original_values(
            bio_model,
            dynamics,
            n_shooting,
            phase_time,
            x_init,
            u_init,
            s_init,
            x_bounds,
            u_bounds,
            s_bounds,
            x_scaling,
            xdot_scaling,
            u_scaling,
            s_scaling,
            external_forces,
            ode_solver,
            control_type,
            variable_mappings,
            time_phase_mapping,
            node_mappings,
            plot_mappings,
            phase_transitions,
            multinode_constraints,
            multinode_objectives,
            parameter_bounds,
            parameter_init,
            parameter_constraints,
            parameter_objectives,
            state_continuity_weight,
            n_threads,
            use_sx,
            assume_phase_dynamics,
            integrated_value_functions,
        )

        (
            constraints,
            objective_functions,
            parameter_constraints,
            parameter_objectives,
            multinode_constraints,
            multinode_objectives,
<<<<<<< HEAD
=======
            phase_transitions,
            x_bounds,
            u_bounds,
            parameter_bounds,
            s_bounds,
            x_init,
            u_init,
            parameter_init,
            s_init,
>>>>>>> 2f1e6e5e
        ) = self._check_arguments_and_build_nlp(
            dynamics,
            n_threads,
            n_shooting,
            phase_time,
            x_bounds,
            u_bounds,
            s_bounds,
            x_init,
            u_init,
            s_init,
            x_scaling,
            xdot_scaling,
            u_scaling,
            s_scaling,
            objective_functions,
            constraints,
            parameters,
            phase_transitions,
            multinode_constraints,
            multinode_objectives,
            parameter_bounds,
            parameter_init,
            parameter_constraints,
            parameter_objectives,
            ode_solver,
            use_sx,
            assume_phase_dynamics,
            bio_model,
            external_forces,
            plot_mappings,
            time_phase_mapping,
            control_type,
            variable_mappings,
            integrated_value_functions,
        )
        self.problem_type = problem_type
        NLP.add(self, "is_stochastic", True, True)
        self._prepare_node_mapping(node_mappings)
        self._prepare_dynamics()
        self._prepare_bounds_and_init(
            x_bounds, u_bounds, parameter_bounds, s_bounds, x_init, u_init, parameter_init, s_init
        )

        self._declare_multi_node_penalties(multinode_constraints, multinode_objectives, constraints)

        self._finalize_penalties(
            skip_continuity,
            state_continuity_weight,
            constraints,
            parameter_constraints,
            objective_functions,
            parameter_objectives,
            phase_transitions,
        )

    def _prepare_dynamics(self):
        # Prepare the dynamics
        for i in range(self.n_phases):
            self.nlp[i].initialize(self.cx)
            ConfigureProblem.initialize(self, self.nlp[i])
            self.nlp[i].ode_solver.prepare_dynamic_integrator(self, self.nlp[i])

    def _declare_multi_node_penalties(
        self, multinode_constraints: ConstraintList, multinode_objectives: ObjectiveList, constraints: ConstraintList
    ):
        multinode_constraints.add_or_replace_to_penalty_pool(self)
        multinode_objectives.add_or_replace_to_penalty_pool(self)

        # Add the internal multi-node constraints for the stochastic ocp
        if isinstance(self.problem_type, SocpType.TRAPEZOIDAL_EXPLICIT):
            self._prepare_stochastic_dynamics_explicit(
                constraints=constraints,
            )
        elif isinstance(self.problem_type, SocpType.TRAPEZOIDAL_IMPLICIT):
            self._prepare_stochastic_dynamics_implicit(
                constraints=constraints,
            )
        elif isinstance(self.problem_type, SocpType.COLLOCATION):
            self._prepare_stochastic_dynamics_collocation(
                constraints=constraints,
            )
        else:
            raise RuntimeError("Wrong choice of problem_type, you must choose one of the SocpType.")

    def _prepare_stochastic_dynamics_explicit(self, constraints):
        """
        Adds the internal constraint needed for the explicit formulation of the stochastic ocp.
        """

        constraints.add(ConstraintFcn.STOCHASTIC_MEAN_SENSORY_INPUT_EQUALS_REFERENCE, node=Node.ALL)

        penalty_m_dg_dz_list = MultinodeConstraintList()
        for i_phase, nlp in enumerate(self.nlp):
            for i_node in range(nlp.ns):
                penalty_m_dg_dz_list.add(
                    MultinodeConstraintFcn.STOCHASTIC_HELPER_MATRIX_EXPLICIT,
                    nodes_phase=(i_phase, i_phase),
                    nodes=(i_node, i_node + 1),
                )
            if i_phase > 0:
                penalty_m_dg_dz_list.add(
                    MultinodeConstraintFcn.STOCHASTIC_HELPER_MATRIX_EXPLICIT,
                    nodes_phase=(i_phase - 1, i_phase),
                    nodes=(-1, 0),
                )
        penalty_m_dg_dz_list.add_or_replace_to_penalty_pool(self)

    def _prepare_stochastic_dynamics_implicit(self, constraints):
        """
        Adds the internal constraint needed for the implicit formulation of the stochastic ocp.
        """

        constraints.add(ConstraintFcn.STOCHASTIC_MEAN_SENSORY_INPUT_EQUALS_REFERENCE, node=Node.ALL)

        multi_node_penalties = MultinodeConstraintList()
        # Constraints for M
        for i_phase, nlp in enumerate(self.nlp):
            for i_node in range(nlp.ns):
                multi_node_penalties.add(
                    MultinodeConstraintFcn.STOCHASTIC_HELPER_MATRIX_IMPLICIT,
                    nodes_phase=(i_phase, i_phase),
                    nodes=(i_node, i_node + 1),
                )
            if i_phase > 0 and i_phase < len(self.nlp) - 1:
                multi_node_penalties.add(
                    MultinodeConstraintFcn.STOCHASTIC_HELPER_MATRIX_IMPLICIT,
                    nodes_phase=(i_phase - 1, i_phase),
                    nodes=(-1, 0),
                )

        # Constraints for P
        for i_phase, nlp in enumerate(self.nlp):
            constraints.add(
                ConstraintFcn.STOCHASTIC_COVARIANCE_MATRIX_CONTINUITY_IMPLICIT,
                node=Node.ALL,
                phase=i_phase,
            )

        # Constraints for A
        for i_phase, nlp in enumerate(self.nlp):
            constraints.add(
                ConstraintFcn.STOCHASTIC_DF_DX_IMPLICIT,
                node=Node.ALL,
                phase=i_phase,
            )

        # Constraints for C
        for i_phase, nlp in enumerate(self.nlp):
            for i_node in range(nlp.ns):
                multi_node_penalties.add(
                    MultinodeConstraintFcn.STOCHASTIC_DF_DW_IMPLICIT,
                    nodes_phase=(i_phase, i_phase),
                    nodes=(i_node, i_node + 1),
                )
            if i_phase > 0 and i_phase < len(self.nlp) - 1:
                multi_node_penalties.add(
                    MultinodeConstraintFcn.STOCHASTIC_DF_DW_IMPLICIT,
                    nodes_phase=(i_phase, i_phase + 1),
                    nodes=(-1, 0),
                )

        multi_node_penalties.add_or_replace_to_penalty_pool(self)

    def _prepare_stochastic_dynamics_collocation(self, constraints):
        """
        Adds the internal constraint needed for the implicit formulation of the stochastic ocp using collocation
        integration. This is the real implementation suggested in Gillis 2013.
        """

        constraints.add(ConstraintFcn.STOCHASTIC_MEAN_SENSORY_INPUT_EQUALS_REFERENCE, node=Node.ALL)

        # Constraints for M
        for i_phase, nlp in enumerate(self.nlp):
            constraints.add(
                ConstraintFcn.STOCHASTIC_HELPER_MATRIX_COLLOCATION,
                node=Node.ALL_SHOOTING,
                phase=i_phase,
            )

        # Constraints for P inner-phase
        covariance_phase_transition = PhaseTransitionList()
        for i_phase, nlp in enumerate(self.nlp):
            constraints.add(
                ConstraintFcn.STOCHASTIC_COVARIANCE_MATRIX_CONTINUITY_COLLOCATION,
                node=Node.ALL_SHOOTING,
                phase=i_phase,
            )
            if i_phase > 0 and i_phase < len(self.nlp) - 1:
                covariance_phase_transition.add(PhaseTransitionFcn.COVARIANCE_CONTINUOUS, phase_pre_idx=i_phase)

        # Constraints for P inter-phase
        for pt in covariance_phase_transition:
            pt.name = f"COVARIANCE_PHASE_TRANSITION ({pt.type.name}) {pt.nodes_phase[0] % self.n_phases}->{pt.nodes_phase[1] % self.n_phases}"
            pt.list_index = -1
            pt.add_or_replace_to_penalty_pool(self, self.nlp[pt.nodes_phase[0]])<|MERGE_RESOLUTION|>--- conflicted
+++ resolved
@@ -103,8 +103,6 @@
         self._check_bioptim_version()
 
         bio_model = self._initialize_model(bio_model)
-<<<<<<< HEAD
-=======
 
         if isinstance(problem_type, SocpType.TRAPEZOIDAL_IMPLICIT) or isinstance(
             problem_type, SocpType.TRAPEZOIDAL_EXPLICIT
@@ -114,7 +112,8 @@
             ode_solver = OdeSolver.COLLOCATION(
                 method=problem_type.method, polynomial_degree=problem_type.polynomial_degree
             )
->>>>>>> 2f1e6e5e
+        else:
+            raise ValueError("Wrong choice of ode_solver")
 
         self._set_original_values(
             bio_model,
@@ -159,8 +158,6 @@
             parameter_objectives,
             multinode_constraints,
             multinode_objectives,
-<<<<<<< HEAD
-=======
             phase_transitions,
             x_bounds,
             u_bounds,
@@ -170,7 +167,6 @@
             u_init,
             parameter_init,
             s_init,
->>>>>>> 2f1e6e5e
         ) = self._check_arguments_and_build_nlp(
             dynamics,
             n_threads,
