from itertools import chain
from math import inf
from typing import Union, Callable
from time import perf_counter

import numpy as np

from .optimal_control_program import OptimalControlProgram
from .solution import Solution
from ..dynamics.configure_problem import Dynamics, DynamicsList
from ..limits.constraints import ConstraintFcn
from ..limits.objective_functions import ObjectiveFcn
from ..limits.path_conditions import InitialGuess, Bounds
from ..misc.enums import SolverType, InterpolationType
from ..interfaces.solver_options import Solver
from ..optimization.optimization_variable import VariableScaling
from ..interfaces.biomodel import BioModel


class RecedingHorizonOptimization(OptimalControlProgram):
    """
    The main class to define an MHE. This class prepares the full program and gives all
    the needed interface to modify and solve the program

    Methods
    -------
    solve(self, solver: Solver, show_online_optim: bool, solver_options: dict) -> Solution
        Call the solver to actually solve the ocp
    """

    def __init__(
        self,
        bio_model: Union[list, tuple, BioModel],
        dynamics: Union[Dynamics, DynamicsList],
        window_len: Union[int, list, tuple],
        window_duration: Union[int, float, list, tuple],
        use_sx=True,
        **kwargs,
    ):
        """
        Parameters
        ----------
        window_size: Union[int, list[int]]
            The number of shooting point of the moving window
        """

        if isinstance(bio_model, (list, tuple)) and len(bio_model) > 1:
            raise ValueError("Receding horizon optimization must be defined using only one bio_model")

        super(RecedingHorizonOptimization, self).__init__(
            bio_model=bio_model,
            dynamics=dynamics,
            n_shooting=window_len,
            phase_time=window_duration,
            use_sx=use_sx,
            **kwargs,
        )
        self.total_optimization_run = 0

    def solve(
        self,
        update_function: Callable,
        solver: Solver.Generic = None,
        warm_start: Solution = None,
        solver_first_iter: Solver.Generic = None,
        export_options: dict = None,
        max_consecutive_failing: int = inf,
        update_function_extra_params: dict = None,
        get_all_iterations: bool = False,
        **advance_options,
    ) -> Solution | tuple:
        """
        Solve MHE program. The program runs until 'update_function' returns False. This function can be used to
        modify the objective set, for instance. The warm_start_function can be provided by the user. Otherwise, the
        initial guess is the solution where the first frame is dropped and the last frame is duplicated. Moreover,
        the bounds at first frame is set to the new first frame of the initial guess

        Parameters
        ----------
        update_function: Callable
            A function with the signature: update_function(mhe, current_time_index, previous_solution), where the
            mhe is the current program, current_time_index starts at 0 and increments after each solve and
            previous_solution is None the first call and then is the Solution structure for the last solving of the MHE.
            The function 'update_function' is called before each solve. If it returns true, the next frame is solve.
            Otherwise, it finishes the MHE and the solution is returned. The `update_function` callback can also
            be used to modify the program (usually the targets of some objective functions) and initial condition and
            bounds.
        solver: Solver
            The Solver to use (default being ACADOS)
        solver: Solver
            The Solver to use for the first iteration (must be the same as solver, but more options can be changed)
        warm_start: Solution
            A Solution to initiate the first iteration from
        export_options: dict
            Any options related to the saving of the data at each iteration
        max_consecutive_failing: int
            The number of consecutive failing before stopping the nmpc. Default is infinite
        update_function_extra_params: dict
            Any parameters to pass to the update function
        get_all_iterations: bool
            If an extra output value that includes all the individual solution should be returned
        advance_options: Any
            The extra options to pass to the advancing methods

        Returns
        -------
        The solution of the MHE
        """

        if len(self.nlp) != 1:
            raise NotImplementedError("MHE is only available for 1 phase program")

        sol = None
        states = []
        controls = []
        parameters = []

        solver_all_iter = Solver.ACADOS() if solver is None else solver
        if solver_first_iter is None and solver is not None:
            # If not first iter was sent, the all iter becomes the first and is not updated afterward
            solver_first_iter = solver_all_iter
            solver_all_iter = None
        solver_current = solver_first_iter

        self._initialize_frame_to_export(export_options)

        total_time = 0
        real_time = perf_counter()
        all_solutions = []
        split_solutions = []
        consecutive_failing = 0
        update_function_extra_params = {} if update_function_extra_params is None else update_function_extra_params

        self.total_optimization_run = 0
        while (
            update_function(self, self.total_optimization_run, sol, **update_function_extra_params)
            and consecutive_failing < max_consecutive_failing
        ):
            sol = super(RecedingHorizonOptimization, self).solve(
                solver=solver_current,
                warm_start=warm_start,
            )
            consecutive_failing = 0 if sol.status == 0 else consecutive_failing + 1

            # Set the option for the next iteration
            if self.total_optimization_run == 0:
                # Update the solver if first and the rest are different
                if solver_all_iter:
                    solver_current = solver_all_iter
                    if solver_current.type == SolverType.ACADOS and solver_current.only_first_options_has_changed:
                        raise RuntimeError(
                            f"Some options has been changed for the second iteration of acados.\n"
                            f"Only {solver_current.get_tolerance_keys()} can be modified."
                        )
                if solver_current.type == SolverType.IPOPT:
                    solver_current.show_online_optim = False
            warm_start = None

            total_time += sol.real_time_to_optimize
            if solver_current == Solver.ACADOS and self.total_optimization_run == 0:
                real_time = perf_counter()  # Reset timer to skip the compiling time (so skip the first call to solve)

<<<<<<< HEAD
            # Solve and save the current window
            _states, _controls, _parameters = self.export_data(sol)
            states.append(_states)
            controls.append(_controls)
            parameters.append(_parameters)
=======
            # Solve and save the current window of interest
            _states, _controls = self.export_data(sol)
            states.append(_states)
            controls.append(_controls)
            # Solve and save the full window of the OCP
>>>>>>> d635a7be
            if get_all_iterations:
                all_solutions.append(sol)
            # Update the initial frame bounds and initial guess
            self.advance_window(sol, **advance_options)

            self.total_optimization_run += 1

        real_time = perf_counter() - real_time

        # Prepare the modified ocp that fits the solution dimension
<<<<<<< HEAD
        sol = self._initialize_solution(states, controls, parameters)
        sol.solver_time_to_optimize = total_time
        sol.real_time_to_optimize = real_time
        return (sol, all_solutions) if get_all_iterations else sol
=======
        final_sol = self._initialize_solution(states, controls)
        final_sol.solver_time_to_optimize = total_time
        final_sol.real_time_to_optimize = real_time

        return (final_sol, all_solutions, split_solutions) if get_all_iterations else final_sol
>>>>>>> d635a7be

    def _initialize_frame_to_export(self, export_options):
        if export_options is None:
            export_options = {"frame_to_export": 0}
        else:
            if "frame_to_export" not in export_options:
                export_options["frame_to_export"] = 0

        if isinstance(export_options["frame_to_export"], int):
            export_options["frame_to_export"] = slice(
                export_options["frame_to_export"], export_options["frame_to_export"] + 1
            )

        self.frame_to_export = export_options["frame_to_export"]

    def _initialize_solution(self, states: list, controls: list, parameters: list) -> Solution:
        _states = InitialGuess(np.concatenate(states, axis=1), interpolation=InterpolationType.EACH_FRAME)
        _controls = InitialGuess(np.concatenate(controls, axis=1), interpolation=InterpolationType.EACH_FRAME)
        _parameters = InitialGuess(np.concatenate(parameters, axis=1), interpolation=InterpolationType.EACH_FRAME)
        model_class = self.original_values["bio_model"][0][0]
        model_initializer = self.original_values["bio_model"][0][1]
        solution_ocp = OptimalControlProgram(
            bio_model=model_class(**model_initializer),
            dynamics=self.original_values["dynamics"][0],
            ode_solver=self.nlp[0].ode_solver,
            n_shooting=self.total_optimization_run - 1,
            phase_time=self.total_optimization_run * self.nlp[0].dt,
            skip_continuity=True,
            x_scaling=VariableScaling(key="all", scaling=np.ones((states[0].shape[0],))),
            xdot_scaling=VariableScaling(key="all", scaling=np.ones((states[0].shape[0],))),
            u_scaling=VariableScaling(key="all", scaling=np.ones((controls[0].shape[0],))),
            use_sx=self.original_values["use_sx"],
            parameters=self.original_values["parameters"],
        )
        return Solution(solution_ocp, [_states, _controls, _parameters])

    def advance_window(self, sol: Solution, steps: int = 0, **advance_options):
        state_bounds_have_changed = self.advance_window_bounds_states(sol, **advance_options)
        control_bounds_have_changed = self.advance_window_bounds_controls(sol, **advance_options)
        if self.ocp_solver.opts.type != SolverType.ACADOS:
            self.update_bounds(
                self.nlp[0].x_bounds if state_bounds_have_changed else None,
                self.nlp[0].u_bounds if control_bounds_have_changed else None,
            )

        init_states_have_changed = self.advance_window_initial_guess_states(sol, **advance_options)
        init_controls_have_changed = self.advance_window_initial_guess_controls(sol, **advance_options)
        if self.nlp[0].parameters:
            init_parameters_have_changed = self.advance_window_initial_guess_parameters(sol, **advance_options)

        if self.ocp_solver.opts.type != SolverType.ACADOS:
            self.nlp[0].parameters[0].initial_guess.name = self.nlp[0].parameters.names[0]

            self.update_initial_guess(
                self.nlp[0].x_init if init_states_have_changed else None,
                self.nlp[0].u_init if init_controls_have_changed else None,
                self.nlp[0].parameters[0].initial_guess if init_parameters_have_changed else None,
            )

    def advance_window_bounds_states(self, sol, **advance_options):
        if self.nlp[0].x_bounds.type != InterpolationType.CONSTANT_WITH_FIRST_AND_LAST_DIFFERENT:
            if self.nlp[0].x_bounds.type == InterpolationType.CONSTANT:
                x_min = np.repeat(self.nlp[0].x_bounds.min[:, 0:1], 3, axis=1)
                x_max = np.repeat(self.nlp[0].x_bounds.max[:, 0:1], 3, axis=1)
                self.nlp[0].x_bounds = Bounds(x_min, x_max)
            else:
                raise NotImplementedError(
                    "The MHE is not implemented yet for x_bounds not being "
                    "CONSTANT or CONSTANT_WITH_FIRST_AND_LAST_DIFFERENT"
                )
            self.nlp[0].x_bounds.check_and_adjust_dimensions(self.nlp[0].states.shape, 3)
        self.nlp[0].x_bounds[:, 0] = sol.states["all"][:, 1]
        return True

    def advance_window_bounds_controls(self, sol, **advance_options):
        return False

    def advance_window_initial_guess_states(self, sol, **advance_options):
        if self.nlp[0].x_init.type != InterpolationType.EACH_FRAME:
            self.nlp[0].x_init = InitialGuess(
                np.ndarray(sol.states["all"].shape), interpolation=InterpolationType.EACH_FRAME
            )
            self.nlp[0].x_init.check_and_adjust_dimensions(self.nlp[0].states.shape, self.nlp[0].ns)
        self.nlp[0].x_init.init[:, :] = np.concatenate(
            (sol.states["all"][:, 1:], sol.states["all"][:, -1][:, np.newaxis]), axis=1
        )
        return True

    def advance_window_initial_guess_parameters(self, sol, **advance_options):
        for i in range(len(self.nlp[0].parameters)):
            self.nlp[0].parameters[i].initial_guess.init[:, :] = sol.parameters["all"]
        return True

    def advance_window_initial_guess_controls(self, sol, **advance_options):
        if self.nlp[0].u_init.type != InterpolationType.EACH_FRAME:
            self.nlp[0].u_init = InitialGuess(
                np.ndarray(sol.controls["all"][:, :-1].shape), interpolation=InterpolationType.EACH_FRAME
            )
            self.nlp[0].u_init.check_and_adjust_dimensions(self.nlp[0].controls.shape, self.nlp[0].ns - 1)
        self.nlp[0].u_init.init[:, :] = np.concatenate(
            (sol.controls["all"][:, 1:-1], sol.controls["all"][:, -2][:, np.newaxis]), axis=1
        )
        return True

    def export_data(self, sol) -> tuple:
        states = sol.states["all"][:, self.frame_to_export]
        controls = sol.controls["all"][:, self.frame_to_export]
        parameters = sol.parameters["all"][:]
        return states, controls, parameters

    def _define_time(self, phase_time: Union[int, float, list, tuple], objective_functions, constraints):
        """
        Declare the phase_time vector in v. If objective_functions or constraints defined a time optimization,
        a sanity check is perform and the values of initial guess and bounds for these particular phases

        Parameters
        ----------
        phase_time: Union[int, float, list, tuple]
            The time of all the phases
        objective_functions: ObjectiveList
            All the objective functions. It is used to scan if any time optimization was defined
        constraints: ConstraintList
            All the constraint functions. It is used to scan if any free time was defined
        """

        def check_for_time_optimization(penalty_functions):
            """
            Make sure one does not try to optimize time

            Parameters
            ----------
            penalty_functions: Union[ObjectiveList, ConstraintList]
                The list to parse to ensure no double free times are declared

            """

            for i, penalty_functions_phase in enumerate(penalty_functions):
                for pen_fun in penalty_functions_phase:
                    if not pen_fun:
                        continue
                    if (
                        pen_fun.type == ObjectiveFcn.Mayer.MINIMIZE_TIME
                        or pen_fun.type == ObjectiveFcn.Lagrange.MINIMIZE_TIME
                        or pen_fun.type == ConstraintFcn.TIME_CONSTRAINT
                    ):
                        raise ValueError("Time cannot be optimized in Receding Horizon Optimization")

        check_for_time_optimization(objective_functions)
        check_for_time_optimization(constraints)

        super(RecedingHorizonOptimization, self)._define_time(phase_time, objective_functions, constraints)


class CyclicRecedingHorizonOptimization(RecedingHorizonOptimization):
    def __init__(
        self,
        bio_model: Union[list, tuple, BioModel],
        dynamics: Union[Dynamics, DynamicsList],
        cycle_len: Union[int, list, tuple],
        cycle_duration: Union[int, float, list, tuple],
        use_sx=True,
        **kwargs,
    ):
        super(CyclicRecedingHorizonOptimization, self).__init__(
            bio_model=bio_model,
            dynamics=dynamics,
            window_len=cycle_len,
            window_duration=cycle_duration,
            use_sx=use_sx,
            **kwargs,
        )
        self.time_idx_to_cycle = -1

    def solve(
        self,
        update_function: Callable,
        solver: Solver.Generic = None,
        cyclic_options: dict = None,
        solver_first_iter: Solver.Generic = None,
        **extra_options,
    ) -> Union[Solution, tuple]:

        if solver is None:
            solver = Solver.ACADOS()

        if not cyclic_options:
            cyclic_options = {}
        self._initialize_state_idx_to_cycle(cyclic_options)

        self._set_cyclic_bound()
        if solver.type == SolverType.IPOPT:
            self.update_bounds(self.nlp[0].x_bounds)

        export_options = {"frame_to_export": slice(0, self.time_idx_to_cycle)}
        return super(CyclicRecedingHorizonOptimization, self).solve(
            update_function=update_function,
            solver=solver,
            solver_first_iter=solver_first_iter,
            export_options=export_options,
            **extra_options,
        )

    def _initialize_solution(self, states: list, controls: list):
        _states = InitialGuess(np.concatenate(states, axis=1), interpolation=InterpolationType.EACH_FRAME)
        _controls = InitialGuess(np.concatenate(controls, axis=1), interpolation=InterpolationType.EACH_FRAME)
        model_class = self.original_values["bio_model"][0][0]
        model_initializer = self.original_values["bio_model"][0][1]
        solution_ocp = OptimalControlProgram(
            bio_model=model_class(**model_initializer),
            dynamics=self.original_values["dynamics"][0],
            n_shooting=self.total_optimization_run * self.nlp[0].ns - 1,
            phase_time=self.total_optimization_run * self.nlp[0].ns * self.nlp[0].dt,
            x_scaling=VariableScaling(key="all", scaling=np.ones((states[0].shape[0],))),
            xdot_scaling=VariableScaling(key="all", scaling=np.ones((states[0].shape[0],))),
            u_scaling=VariableScaling(key="all", scaling=np.ones((controls[0].shape[0],))),
            skip_continuity=True,
            use_sx=self.original_values["use_sx"],
        )
        return Solution(solution_ocp, [_states, _controls])

    def _initialize_state_idx_to_cycle(self, options):
        if "states" not in options:
            options["states"] = self.nlp[0].states.keys()

        states = self.nlp[0].states
        self.state_idx_to_cycle = list(chain.from_iterable([states[key].index for key in options["states"]]))

    def _set_cyclic_bound(self, sol: Solution = None):
        if self.nlp[0].x_bounds.type != InterpolationType.CONSTANT_WITH_FIRST_AND_LAST_DIFFERENT:
            raise ValueError(
                "Cyclic bounds for x_bounds should be of "
                "type InterpolationType.CONSTANT_WITH_FIRST_AND_LAST_DIFFERENT"
            )
        if self.nlp[0].u_bounds.type != InterpolationType.CONSTANT_WITH_FIRST_AND_LAST_DIFFERENT:
            raise ValueError(
                "Cyclic bounds for u_bounds should be of "
                "type InterpolationType.CONSTANT_WITH_FIRST_AND_LAST_DIFFERENT"
            )

        s = self.state_idx_to_cycle
        range_of_motion = self.nlp[0].x_bounds.max[s, 1] - self.nlp[0].x_bounds.min[s, 1]
        if sol is None:
            self.nlp[0].x_bounds.min[s, 2] = self.nlp[0].x_bounds.min[s, 0] - range_of_motion * 0.01
            self.nlp[0].x_bounds.max[s, 2] = self.nlp[0].x_bounds.max[s, 0] + range_of_motion * 0.01
        else:
            t = self.time_idx_to_cycle
            self.nlp[0].x_bounds.min[s, 2] = sol.states["all"][s, t] - range_of_motion * 0.01
            self.nlp[0].x_bounds.max[s, 2] = sol.states["all"][s, t] + range_of_motion * 0.01

    @staticmethod
    def _append_current_solution(sol: Solution, states: list, controls: list):
        states.append(sol.states["all"][:, :-1])
        controls.append(sol.controls["all"][:, :-1])

    def advance_window(self, sol: Solution, steps: int = 0, **advance_options):
        super(CyclicRecedingHorizonOptimization, self).advance_window(sol, steps, **advance_options)
        if self.ocp_solver.opts.type == SolverType.IPOPT:
            self.ocp_solver.set_lagrange_multiplier(sol)

    def advance_window_bounds_states(self, sol, **advance_options):
        # Update the initial frame bounds
        self.nlp[0].x_bounds[:, 0] = sol.states["all"][:, self.time_idx_to_cycle]
        self._set_cyclic_bound(sol)
        return True

    def advance_window_initial_guess_states(self, sol, **advance_options):
        if self.nlp[0].x_init.type != InterpolationType.EACH_FRAME:
            self.nlp[0].x_init = InitialGuess(
                np.ndarray(sol.states["all"].shape), interpolation=InterpolationType.EACH_FRAME
            )
            self.nlp[0].x_init.check_and_adjust_dimensions(self.nlp[0].states.shape, self.nlp[0].ns)

        self.nlp[0].x_init.init[:, :] = sol.states["all"]
        return True

    def advance_window_initial_guess_controls(self, sol, **advance_options):
        if self.nlp[0].u_init.type != InterpolationType.EACH_FRAME:
            self.nlp[0].u_init = InitialGuess(
                np.ndarray((sol.controls["all"].shape[0], self.nlp[0].ns)),
                interpolation=InterpolationType.EACH_FRAME,
            )
            self.nlp[0].u_init.check_and_adjust_dimensions(self.nlp[0].controls.shape, self.nlp[0].ns - 1)
        self.nlp[0].u_init.init[:, :] = sol.controls["all"][:, :-1]


class MultiCyclicRecedingHorizonOptimization(CyclicRecedingHorizonOptimization):
    def __init__(
        self,
        bio_model: Union[list, tuple],
        dynamics: Union[Dynamics, DynamicsList],
        cycle_len: Union[int, list, tuple],
        cycle_duration: Union[int, float, list, tuple],
        n_cycles_simultaneous: int,
        n_cycles_to_advance: int = 1,
        use_sx=True,
        **kwargs,
    ):
        """
        Parameters
        ----------
        window_size: Union[int, list[int]]
            The number of shooting point of the moving window
        n_cycles_simultaneous: int
            The number of simultaneous cycles
        n_cycles_to_advance: int
            The number of cycles to skip while advancing
        """

        if isinstance(bio_model, (list, tuple)) and len(bio_model) > 1:
            raise ValueError("Receding horizon optimization must be defined using only one bio_model")

        self.cycle_len = cycle_len
        self.n_cycles = n_cycles_simultaneous
        self.n_cycles_to_advance = n_cycles_to_advance

        self.initial_guess_frames = []
        for _ in range(self.n_cycles):
            self.initial_guess_frames.extend(
                list(range(self.n_cycles_to_advance * self.cycle_len, (self.n_cycles_to_advance + 1) * self.cycle_len))
            )
        self.initial_guess_frames.append((self.n_cycles_to_advance + 1) * self.cycle_len)

        super(MultiCyclicRecedingHorizonOptimization, self).__init__(
            bio_model=bio_model,
            dynamics=dynamics,
            cycle_len=cycle_len * self.n_cycles,
            cycle_duration=cycle_duration * self.n_cycles,
            use_sx=use_sx,
            **kwargs,
        )
        self.time_idx_to_cycle = self.n_cycles_to_advance * self.cycle_len

    def advance_window_initial_guess_states(self, sol, **advance_options):
        if self.nlp[0].x_init.type != InterpolationType.EACH_FRAME:
            self.nlp[0].x_init = InitialGuess(
                np.ndarray(sol.states["all"].shape), interpolation=InterpolationType.EACH_FRAME
            )
            self.nlp[0].x_init.check_and_adjust_dimensions(self.nlp[0].states.shape, self.nlp[0].ns)
        self.nlp[0].x_init.init[:, :] = sol.states["all"][:, self.initial_guess_frames]

    def advance_window_initial_guess_controls(self, sol, **advance_options):
        if self.nlp[0].u_init.type != InterpolationType.EACH_FRAME:
            self.nlp[0].u_init = InitialGuess(
                np.ndarray((sol.controls["all"].shape[0], self.nlp[0].ns)),
                interpolation=InterpolationType.EACH_FRAME,
            )
            self.nlp[0].u_init.check_and_adjust_dimensions(self.nlp[0].controls.shape, self.nlp[0].ns - 1)
        self.nlp[0].u_init.init[:, :] = sol.controls["all"][:, self.initial_guess_frames[:-1]]

    def solve(
        self,
        update_function=None,
        get_cycles: bool = False,
        **extra_options,
    ) -> Solution | tuple:

        get_all_iterations = extra_options["get_all_iterations"] if "get_all_iterations" in extra_options else False
        extra_options["get_all_iterations"] = True if get_cycles else False

        solution = super(MultiCyclicRecedingHorizonOptimization, self).solve(
            update_function=update_function, **extra_options
        )

        final_solution = [solution[0]]

        if get_all_iterations:
            final_solution.append(solution[1])

        if get_cycles:
            cycle_solutions = []
            for sol in solution[1]:
                _states, _controls = self.export_cycles(sol)
                cycle_solutions.append(self._initialize_one_cycle(_states, _controls))

            final_solution.append(cycle_solutions)

        return tuple(final_solution) if len(final_solution) > 1 else final_solution[0]

    def export_cycles(self, sol: Solution):
        states = sol.states["all"][:, 0 : self.cycle_len + 1]
        controls = sol.controls["all"][:, 0 : self.cycle_len + 1]
        return states, controls

    def _initialize_solution(self, states: list, controls: list):
        _states = InitialGuess(np.concatenate(states, axis=1), interpolation=InterpolationType.EACH_FRAME)
        _controls = InitialGuess(np.concatenate(controls, axis=1), interpolation=InterpolationType.EACH_FRAME)
        model_class = self.original_values["bio_model"][0][0]
        model_initializer = self.original_values["bio_model"][0][1]
        solution_ocp = OptimalControlProgram(
            bio_model=model_class(**model_initializer),
            dynamics=self.original_values["dynamics"][0],
            ode_solver=self.nlp[0].ode_solver,
            n_shooting=self.cycle_len * self.total_optimization_run - 1,
            phase_time=(self.cycle_len * self.total_optimization_run - 1) * self.nlp[0].dt,
            skip_continuity=True,
            x_scaling=VariableScaling(key="all", scaling=np.ones((states[0].shape[0],))),
            xdot_scaling=VariableScaling(key="all", scaling=np.ones((states[0].shape[0],))),
            u_scaling=VariableScaling(key="all", scaling=np.ones((controls[0].shape[0],))),
            use_sx=self.original_values["use_sx"],
        )
        return Solution(solution_ocp, [_states, _controls])

    def _initialize_one_cycle(self, states: np.ndarray, controls: np.ndarray):
        """return a solution for a single window kept of the MHE"""

        _states = InitialGuess(states, interpolation=InterpolationType.EACH_FRAME)
        _controls = InitialGuess(controls, interpolation=InterpolationType.EACH_FRAME)

        model_class = self.original_values["bio_model"][0][0]
        model_initializer = self.original_values["bio_model"][0][1]
        solution_ocp = OptimalControlProgram(
            bio_model=model_class(**model_initializer),
            dynamics=self.original_values["dynamics"][0],
            ode_solver=self.nlp[0].ode_solver,
            n_shooting=self.cycle_len,
            phase_time=self.cycle_len * self.nlp[0].dt,
            skip_continuity=True,
            x_scaling=VariableScaling(key="all", scaling=np.ones((states.shape[0],))),
            xdot_scaling=VariableScaling(key="all", scaling=np.ones((states.shape[0],))),
            u_scaling=VariableScaling(key="all", scaling=np.ones((controls.shape[0],))),
            use_sx=self.original_values["use_sx"],
        )
        return Solution(solution_ocp, [_states, _controls])


class NonlinearModelPredictiveControl(RecedingHorizonOptimization):
    """
    NMPC version of receding horizon optimization
    """

    pass


class CyclicNonlinearModelPredictiveControl(CyclicRecedingHorizonOptimization):
    """
    NMPC version of cyclic receding horizon optimization
    """

    pass


class MultiCyclicNonlinearModelPredictiveControl(MultiCyclicRecedingHorizonOptimization):
    """
    NMPC version of cyclic receding horizon optimization
    """

    pass


class MovingHorizonEstimator(RecedingHorizonOptimization):
    """
    MHE version of receding horizon optimization
    """

    pass


class CyclicMovingHorizonEstimator(CyclicRecedingHorizonOptimization):
    """
    MHE version of cyclic receding horizon optimization
    """

    pass<|MERGE_RESOLUTION|>--- conflicted
+++ resolved
@@ -160,19 +160,11 @@
             if solver_current == Solver.ACADOS and self.total_optimization_run == 0:
                 real_time = perf_counter()  # Reset timer to skip the compiling time (so skip the first call to solve)
 
-<<<<<<< HEAD
             # Solve and save the current window
             _states, _controls, _parameters = self.export_data(sol)
             states.append(_states)
             controls.append(_controls)
             parameters.append(_parameters)
-=======
-            # Solve and save the current window of interest
-            _states, _controls = self.export_data(sol)
-            states.append(_states)
-            controls.append(_controls)
-            # Solve and save the full window of the OCP
->>>>>>> d635a7be
             if get_all_iterations:
                 all_solutions.append(sol)
             # Update the initial frame bounds and initial guess
@@ -183,18 +175,12 @@
         real_time = perf_counter() - real_time
 
         # Prepare the modified ocp that fits the solution dimension
-<<<<<<< HEAD
         sol = self._initialize_solution(states, controls, parameters)
         sol.solver_time_to_optimize = total_time
         sol.real_time_to_optimize = real_time
         return (sol, all_solutions) if get_all_iterations else sol
-=======
-        final_sol = self._initialize_solution(states, controls)
-        final_sol.solver_time_to_optimize = total_time
-        final_sol.real_time_to_optimize = real_time
 
         return (final_sol, all_solutions, split_solutions) if get_all_iterations else final_sol
->>>>>>> d635a7be
 
     def _initialize_frame_to_export(self, export_options):
         if export_options is None:
