--- conflicted
+++ resolved
@@ -604,7 +604,6 @@
 
 @pytest.mark.parametrize("penalty_origin", [ObjectiveFcn.Lagrange, ObjectiveFcn.Mayer, ConstraintFcn])
 @pytest.mark.parametrize("value", [0.1, -10])
-<<<<<<< HEAD
 def test_penalty_minimize_segment_rotation(penalty_origin, value):
     ocp = prepare_test_ocp()
     t = [0]
@@ -639,7 +638,10 @@
 
     expected = [[0, value, 0]]
     np.testing.assert_almost_equal(res.T, expected)
-=======
+
+
+@pytest.mark.parametrize("penalty_origin", [ObjectiveFcn.Lagrange, ObjectiveFcn.Mayer, ConstraintFcn])
+@pytest.mark.parametrize("value", [0.1, -10])
 def test_penalty_minimize_vector_orientation(penalty_origin, value):
     ocp = prepare_test_ocp()
     t = [0]
@@ -670,7 +672,6 @@
         np.testing.assert_almost_equal(float(res), 1.0529423391195598)
     else:
         np.testing.assert_almost_equal(float(res), 1.2110674089002156)
->>>>>>> aeafda45
 
 
 @pytest.mark.parametrize("penalty_origin", [ConstraintFcn])
