--- conflicted
+++ resolved
@@ -5,11 +5,7 @@
 - default
 dependencies:
 - python >=3.9
-<<<<<<< HEAD
-- biorbd >=1.8.5
-=======
 - biorbd >=1.8.8
->>>>>>> b142caaf
 - bioviz
 - scipy
 - numpy
