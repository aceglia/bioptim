--- conflicted
+++ resolved
@@ -134,13 +134,11 @@
         if self.type == InterpolationType.EACH_FRAME:
             if self.shape[1] != self.nb_shooting:
                 raise RuntimeError(
-<<<<<<< HEAD
-                    f"Invalid number of {condition_type} for InterpolationType.EACH_FRAME (ncols = {self.shape[1]}), "
-=======
                     f"Invalid number of column for InterpolationType.EACH_FRAME (ncols = {self.shape[1]}), "
->>>>>>> 8e7379ea
                     f"the expected number of column is {self.nb_shooting}"
                 )
+        else:
+            raise RuntimeError(f"InterpolationType is not implemented yet")
 
     def evaluate_at(self, shooting_point):
         """
@@ -290,4 +288,4 @@
         Concatenates initial guesses.
         :param other: Initial guesses to concatenate. (?)
         """
-        self.init = PathCondition(np.concatenate((self.init, other.init)), interpolation_type=self.init.type)+        self.init = PathCondition(np.concatenate((self.init, other.init)), interpolation_type=self.init.type,)